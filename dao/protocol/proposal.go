--- conflicted
+++ resolved
@@ -51,44 +51,15 @@
 	// The time the proposal expires on, where it can no longer be executed if successful
 	ExpiryTime *core.FormattedUint256Field[time.Time]
 
-<<<<<<< HEAD
 	// The time the proposal was created
 	CreatedTime *core.FormattedUint256Field[time.Time]
 
 	// The amount of voting power required for the proposal to be decided (the quorum)
 	VotingPowerRequired *core.FormattedUint256Field[float64]
-=======
-// Get the block that was used for voting power calculation in a proposal
-func GetProposalBlock(rp *rocketpool.RocketPool, proposalId uint64, opts *bind.CallOpts) (uint32, error) {
-	rocketDAOProtocolProposal, err := getRocketDAOProtocolProposal(rp, nil)
-	if err != nil {
-		return 0, err
-	}
-	value := new(*big.Int)
-	if err := rocketDAOProtocolProposal.Call(opts, value, "getProposalBlock", big.NewInt(0).SetUint64(proposalId)); err != nil {
-		return 0, fmt.Errorf("error getting proposal block for proposal %d: %w", proposalId, err)
-	}
-	return uint32((*value).Uint64()), nil
-}
-
-// Get the veto quorum required to veto a proposal
-func GetProposalVetoQuorum(rp *rocketpool.RocketPool, proposalId uint64, opts *bind.CallOpts) (*big.Int, error) {
-	rocketDAOProtocolProposal, err := getRocketDAOProtocolProposal(rp, nil)
-	if err != nil {
-		return nil, err
-	}
-	value := new(*big.Int)
-	if err := rocketDAOProtocolProposal.Call(opts, value, "getProposalVetoQuorum", big.NewInt(0).SetUint64(proposalId)); err != nil {
-		return nil, fmt.Errorf("error getting proposal veto quorum for proposal %d: %w", proposalId, err)
-	}
-	return *value, nil
-}
->>>>>>> 0f304400
 
 	// The amount of voting power that has voted in favor of the proposal
 	VotingPowerFor *core.FormattedUint256Field[float64]
 
-<<<<<<< HEAD
 	// The amount of voting power that has voted against the proposal
 	VotingPowerAgainst *core.FormattedUint256Field[float64]
 
@@ -163,11 +134,11 @@
 		Phase2EndTime:        core.NewFormattedUint256Field[time.Time](dpp, "getPhase2End", idBig),
 		ExpiryTime:           core.NewFormattedUint256Field[time.Time](dpp, "getExpires", idBig),
 		CreatedTime:          core.NewFormattedUint256Field[time.Time](dpp, "getCreated", idBig),
-		VotingPowerRequired:  core.NewFormattedUint256Field[float64](dpp, "getVotesRequired", idBig),
-		VotingPowerFor:       core.NewFormattedUint256Field[float64](dpp, "getVotesFor", idBig),
-		VotingPowerAgainst:   core.NewFormattedUint256Field[float64](dpp, "getVotesAgainst", idBig),
-		VotingPowerAbstained: core.NewFormattedUint256Field[float64](dpp, "getVotesAbstained", idBig),
-		VotingPowerToVeto:    core.NewFormattedUint256Field[float64](dpp, "getVotesVeto", idBig),
+		VotingPowerRequired:  core.NewFormattedUint256Field[float64](dpp, "getVotingPowerRequired", idBig),
+		VotingPowerFor:       core.NewFormattedUint256Field[float64](dpp, "getVotingPowerFor", idBig),
+		VotingPowerAgainst:   core.NewFormattedUint256Field[float64](dpp, "getVotingPowerAgainst", idBig),
+		VotingPowerAbstained: core.NewFormattedUint256Field[float64](dpp, "getVotingPowerAbstained", idBig),
+		VotingPowerToVeto:    core.NewFormattedUint256Field[float64](dpp, "getVotingPowerVeto", idBig),
 		IsDestroyed:          core.NewSimpleField[bool](dpp, "getDestroyed", idBig),
 		IsFinalized:          core.NewSimpleField[bool](dpp, "getFinalised", idBig),
 		IsExecuted:           core.NewSimpleField[bool](dpp, "getExecuted", idBig),
@@ -249,233 +220,15 @@
 	indicesBig := make([]*big.Int, len(indices))
 	for i, index := range indices {
 		indicesBig[i] = big.NewInt(int64(index))
-=======
-// Get the address of the proposer
-func GetProposalProposer(rp *rocketpool.RocketPool, proposalId uint64, opts *bind.CallOpts) (common.Address, error) {
-	rocketDAOProtocolProposal, err := getRocketDAOProtocolProposal(rp, nil)
-	if err != nil {
-		return common.Address{}, err
-	}
-	value := new(common.Address)
-	if err := rocketDAOProtocolProposal.Call(opts, value, "getProposer", big.NewInt(0).SetUint64(proposalId)); err != nil {
-		return common.Address{}, fmt.Errorf("error getting proposer for proposal %d: %w", proposalId, err)
-	}
-	return *value, nil
-}
-
-// Get the proposal's message
-func GetProposalMessage(rp *rocketpool.RocketPool, proposalId uint64, opts *bind.CallOpts) (string, error) {
-	rocketDAOProtocolProposal, err := getRocketDAOProtocolProposal(rp, nil)
-	if err != nil {
-		return "", err
-	}
-	value := new(string)
-	if err := rocketDAOProtocolProposal.Call(opts, value, "getMessage", big.NewInt(0).SetUint64(proposalId)); err != nil {
-		return "", fmt.Errorf("error getting message for proposal %d: %w", proposalId, err)
-	}
-	return *value, nil
-}
-
-// Get the start time of this proposal, when voting begins
-func GetProposalVotingStartTime(rp *rocketpool.RocketPool, proposalId uint64, opts *bind.CallOpts) (time.Time, error) {
-	rocketDAOProtocolProposal, err := getRocketDAOProtocolProposal(rp, nil)
-	if err != nil {
-		return time.Time{}, err
-	}
-	value := new(*big.Int)
-	if err := rocketDAOProtocolProposal.Call(opts, value, "getStart", big.NewInt(0).SetUint64(proposalId)); err != nil {
-		return time.Time{}, fmt.Errorf("error getting start block for proposal %d: %w", proposalId, err)
-	}
-	return time.Unix((*value).Int64(), 0), nil
-}
-
-// Get the phase 1 end time of this proposal
-func GetProposalPhase1EndTime(rp *rocketpool.RocketPool, proposalId uint64, opts *bind.CallOpts) (time.Time, error) {
-	rocketDAOProtocolProposal, err := getRocketDAOProtocolProposal(rp, nil)
-	if err != nil {
-		return time.Time{}, err
-	}
-	value := new(*big.Int)
-	if err := rocketDAOProtocolProposal.Call(opts, value, "getPhase1End", big.NewInt(0).SetUint64(proposalId)); err != nil {
-		return time.Time{}, fmt.Errorf("error getting phase 1 end time for proposal %d: %w", proposalId, err)
-	}
-	return time.Unix((*value).Int64(), 0), nil
-}
-
-// Get the phase 2 end time of this proposal
-func GetProposalPhase2EndTime(rp *rocketpool.RocketPool, proposalId uint64, opts *bind.CallOpts) (time.Time, error) {
-	rocketDAOProtocolProposal, err := getRocketDAOProtocolProposal(rp, nil)
-	if err != nil {
-		return time.Time{}, err
-	}
-	value := new(*big.Int)
-	if err := rocketDAOProtocolProposal.Call(opts, value, "getPhase2End", big.NewInt(0).SetUint64(proposalId)); err != nil {
-		return time.Time{}, fmt.Errorf("error getting phase 2 end time for proposal %d: %w", proposalId, err)
-	}
-	return time.Unix((*value).Int64(), 0), nil
-}
-
-// Get the time where the proposal expires and can no longer be executed if it is successful
-func GetProposalExpiryTime(rp *rocketpool.RocketPool, proposalId uint64, opts *bind.CallOpts) (time.Time, error) {
-	rocketDAOProtocolProposal, err := getRocketDAOProtocolProposal(rp, nil)
-	if err != nil {
-		return time.Time{}, err
-	}
-	value := new(*big.Int)
-	if err := rocketDAOProtocolProposal.Call(opts, value, "getExpires", big.NewInt(0).SetUint64(proposalId)); err != nil {
-		return time.Time{}, fmt.Errorf("error getting expiry time for proposal %d: %w", proposalId, err)
-	}
-	return time.Unix((*value).Int64(), 0), nil
-}
-
-// Get the time the proposal was created
-func GetProposalCreationTime(rp *rocketpool.RocketPool, proposalId uint64, opts *bind.CallOpts) (time.Time, error) {
-	rocketDAOProtocolProposal, err := getRocketDAOProtocolProposal(rp, nil)
-	if err != nil {
-		return time.Time{}, err
-	}
-	value := new(*big.Int)
-	if err := rocketDAOProtocolProposal.Call(opts, value, "getCreated", big.NewInt(0).SetUint64(proposalId)); err != nil {
-		return time.Time{}, fmt.Errorf("error getting creation time for proposal %d: %w", proposalId, err)
-	}
-	return time.Unix((*value).Int64(), 0), nil
-}
-
-// Get the cumulative amount of voting power voting in favor of this proposal
-func GetProposalVotingPowerFor(rp *rocketpool.RocketPool, proposalId uint64, opts *bind.CallOpts) (*big.Int, error) {
-	rocketDAOProtocolProposal, err := getRocketDAOProtocolProposal(rp, nil)
-	if err != nil {
-		return nil, err
-	}
-	value := new(*big.Int)
-	if err := rocketDAOProtocolProposal.Call(opts, value, "getVotingPowerFor", big.NewInt(0).SetUint64(proposalId)); err != nil {
-		return nil, fmt.Errorf("error getting total 'for' voting power for proposal %d: %w", proposalId, err)
-	}
-	return *value, nil
-}
-
-// Get the cumulative amount of voting power voting against this proposal
-func GetProposalVotingPowerAgainst(rp *rocketpool.RocketPool, proposalId uint64, opts *bind.CallOpts) (*big.Int, error) {
-	rocketDAOProtocolProposal, err := getRocketDAOProtocolProposal(rp, nil)
-	if err != nil {
-		return nil, err
-	}
-	value := new(*big.Int)
-	if err := rocketDAOProtocolProposal.Call(opts, value, "getVotingPowerAgainst", big.NewInt(0).SetUint64(proposalId)); err != nil {
-		return nil, fmt.Errorf("error getting total 'against' voting power for proposal %d: %w", proposalId, err)
-	}
-	return *value, nil
-}
-
-// Get the cumulative amount of voting power that vetoed this proposal
-func GetProposalVotingPowerVetoed(rp *rocketpool.RocketPool, proposalId uint64, opts *bind.CallOpts) (*big.Int, error) {
-	rocketDAOProtocolProposal, err := getRocketDAOProtocolProposal(rp, nil)
-	if err != nil {
-		return nil, err
-	}
-	value := new(*big.Int)
-	if err := rocketDAOProtocolProposal.Call(opts, value, "getVotingPowerVeto", big.NewInt(0).SetUint64(proposalId)); err != nil {
-		return nil, fmt.Errorf("error getting total 'veto' voting power for proposal %d: %w", proposalId, err)
-	}
-	return *value, nil
-}
-
-// Get the cumulative amount of voting power that abstained from this proposal
-func GetProposalVotingPowerAbstained(rp *rocketpool.RocketPool, proposalId uint64, opts *bind.CallOpts) (*big.Int, error) {
-	rocketDAOProtocolProposal, err := getRocketDAOProtocolProposal(rp, nil)
-	if err != nil {
-		return nil, err
-	}
-	value := new(*big.Int)
-	if err := rocketDAOProtocolProposal.Call(opts, value, "getVotingPowerAbstained", big.NewInt(0).SetUint64(proposalId)); err != nil {
-		return nil, fmt.Errorf("error getting total 'abstained' voting power for proposal %d: %w", proposalId, err)
-	}
-	return *value, nil
-}
-
-// Get the cumulative amount of voting power that must vote on this proposal for it to be eligible for execution if it succeeds
-func GetProposalVotingPowerRequired(rp *rocketpool.RocketPool, proposalId uint64, opts *bind.CallOpts) (*big.Int, error) {
-	rocketDAOProtocolProposal, err := getRocketDAOProtocolProposal(rp, nil)
-	if err != nil {
-		return nil, err
-	}
-	value := new(*big.Int)
-	if err := rocketDAOProtocolProposal.Call(opts, value, "getVotingPowerRequired", big.NewInt(0).SetUint64(proposalId)); err != nil {
-		return nil, fmt.Errorf("error getting required voting power for proposal %d: %w", proposalId, err)
-	}
-	return *value, nil
-}
-
-// Get whether or not the proposal has been destroyed
-func GetProposalIsDestroyed(rp *rocketpool.RocketPool, proposalId uint64, opts *bind.CallOpts) (bool, error) {
-	rocketDAOProtocolProposal, err := getRocketDAOProtocolProposal(rp, nil)
-	if err != nil {
-		return false, err
-	}
-	value := new(bool)
-	if err := rocketDAOProtocolProposal.Call(opts, value, "getDestroyed", big.NewInt(0).SetUint64(proposalId)); err != nil {
-		return false, fmt.Errorf("error getting destroyed status of proposal %d: %w", proposalId, err)
-	}
-	return *value, nil
-}
-
-// Get whether or not the proposal has been finalized
-func GetProposalIsFinalized(rp *rocketpool.RocketPool, proposalId uint64, opts *bind.CallOpts) (bool, error) {
-	rocketDAOProtocolProposal, err := getRocketDAOProtocolProposal(rp, nil)
-	if err != nil {
-		return false, err
-	}
-	value := new(bool)
-	if err := rocketDAOProtocolProposal.Call(opts, value, "getFinalised", big.NewInt(0).SetUint64(proposalId)); err != nil {
-		return false, fmt.Errorf("error getting finalized status of proposal %d: %w", proposalId, err)
-	}
-	return *value, nil
-}
-
-// Get whether or not the proposal has been executed
-func GetProposalIsExecuted(rp *rocketpool.RocketPool, proposalId uint64, opts *bind.CallOpts) (bool, error) {
-	rocketDAOProtocolProposal, err := getRocketDAOProtocolProposal(rp, nil)
-	if err != nil {
-		return false, err
-	}
-	value := new(bool)
-	if err := rocketDAOProtocolProposal.Call(opts, value, "getExecuted", big.NewInt(0).SetUint64(proposalId)); err != nil {
-		return false, fmt.Errorf("error getting executed status of proposal %d: %w", proposalId, err)
-	}
-	return *value, nil
-}
-
-// Get whether or not the proposal's veto quorum has been met and it has been vetoed
-func GetProposalIsVetoed(rp *rocketpool.RocketPool, proposalId uint64, opts *bind.CallOpts) (bool, error) {
-	rocketDAOProtocolProposal, err := getRocketDAOProtocolProposal(rp, nil)
-	if err != nil {
-		return false, err
-	}
-	value := new(bool)
-	if err := rocketDAOProtocolProposal.Call(opts, value, "getVetoed", big.NewInt(0).SetUint64(proposalId)); err != nil {
-		return false, fmt.Errorf("error getting veto status of proposal %d: %w", proposalId, err)
->>>>>>> 0f304400
 	}
 	return core.NewTransactionInfo(p.dpv, "claimBondChallenger", opts, p.idBig, indicesBig)
 }
 
-<<<<<<< HEAD
 // Get info for claiming any RPL bond refunds or rewards for a proposal, as the proposer
 func (p *ProtocolDaoProposal) ClaimBondProposer(indices []uint64, opts *bind.TransactOpts) (*core.TransactionInfo, error) {
 	indicesBig := make([]*big.Int, len(indices))
 	for i, index := range indices {
 		indicesBig[i] = big.NewInt(int64(index))
-=======
-// Get the proposal's payload
-func GetProposalPayload(rp *rocketpool.RocketPool, proposalId uint64, opts *bind.CallOpts) ([]byte, error) {
-	rocketDAOProtocolProposal, err := getRocketDAOProtocolProposal(rp, nil)
-	if err != nil {
-		return nil, err
-	}
-	value := new([]byte)
-	if err := rocketDAOProtocolProposal.Call(opts, value, "getPayload", big.NewInt(0).SetUint64(proposalId)); err != nil {
-		return nil, fmt.Errorf("error getting payload of proposal %d: %w", proposalId, err)
->>>>>>> 0f304400
 	}
 	return core.NewTransactionInfo(p.dpv, "claimBondProposer", opts, p.idBig, indicesBig)
 }
@@ -524,186 +277,4 @@
 
 	// Build & return payload string
 	return strutils.Sanitize(fmt.Sprintf("%s(%s)", method.RawName, strings.Join(argStrs, ","))), nil
-<<<<<<< HEAD
-=======
-}
-
-// Get the proposal's state
-func GetProposalState(rp *rocketpool.RocketPool, proposalId uint64, opts *bind.CallOpts) (types.ProtocolDaoProposalState, error) {
-	rocketDAOProtocolProposal, err := getRocketDAOProtocolProposal(rp, nil)
-	if err != nil {
-		return types.ProtocolDaoProposalState_Pending, err
-	}
-	value := new(uint8)
-	if err := rocketDAOProtocolProposal.Call(opts, value, "getState", big.NewInt(0).SetUint64(proposalId)); err != nil {
-		return types.ProtocolDaoProposalState_Pending, fmt.Errorf("error getting state of proposal %d: %w", proposalId, err)
-	}
-	return types.ProtocolDaoProposalState(*value), nil
-}
-
-// Get the option that the address voted on for the proposal, and whether or not it's voted yet
-func GetAddressVoteDirection(rp *rocketpool.RocketPool, proposalId uint64, address common.Address, opts *bind.CallOpts) (types.VoteDirection, error) {
-	rocketDAOProtocolProposal, err := getRocketDAOProtocolProposal(rp, nil)
-	if err != nil {
-		return types.VoteDirection_NoVote, err
-	}
-	value := new(uint8)
-	if err := rocketDAOProtocolProposal.Call(opts, value, "getReceiptDirection", big.NewInt(0).SetUint64(proposalId), address); err != nil {
-		return types.VoteDirection_NoVote, fmt.Errorf("error getting voting status of proposal %d by address %s: %w", proposalId, address.Hex(), err)
-	}
-	return types.VoteDirection(*value), nil
-}
-
-// ====================
-// === Transactions ===
-// ====================
-
-// Estimate the gas of a proposal submission
-func estimateProposalGas(rp *rocketpool.RocketPool, message string, payload []byte, blockNumber uint32, treeNodes []types.VotingTreeNode, opts *bind.TransactOpts) (rocketpool.GasInfo, error) {
-	rocketDAOProtocolProposal, err := getRocketDAOProtocolProposal(rp, nil)
-	if err != nil {
-		return rocketpool.GasInfo{}, err
-	}
-	err = simulateProposalExecution(rp, payload)
-	if err != nil {
-		return rocketpool.GasInfo{}, fmt.Errorf("error simulating proposal execution: %w", err)
-	}
-	return rocketDAOProtocolProposal.GetTransactionGasInfo(opts, "propose", message, payload, blockNumber, treeNodes)
-}
-
-// Submit a trusted node DAO proposal
-// Returns the ID of the new proposal
-func submitProposal(rp *rocketpool.RocketPool, message string, payload []byte, blockNumber uint32, treeNodes []types.VotingTreeNode, opts *bind.TransactOpts) (uint64, common.Hash, error) {
-	rocketDAOProtocolProposal, err := getRocketDAOProtocolProposal(rp, nil)
-	if err != nil {
-		return 0, common.Hash{}, err
-	}
-	proposalCount, err := dao.GetProposalCount(rp, nil)
-	if err != nil {
-		return 0, common.Hash{}, err
-	}
-	tx, err := rocketDAOProtocolProposal.Transact(opts, "propose", message, payload, blockNumber, treeNodes)
-	if err != nil {
-		return 0, common.Hash{}, fmt.Errorf("error submitting Protocol DAO proposal: %w", err)
-	}
-	return proposalCount + 1, tx.Hash(), nil
-}
-
-// Estimate the gas of VoteOnProposal
-func EstimateVoteOnProposalGas(rp *rocketpool.RocketPool, proposalId uint64, voteDirection types.VoteDirection, votingPower *big.Int, nodeIndex uint64, witness []types.VotingTreeNode, opts *bind.TransactOpts) (rocketpool.GasInfo, error) {
-	rocketDAOProtocolProposal, err := getRocketDAOProtocolProposal(rp, nil)
-	if err != nil {
-		return rocketpool.GasInfo{}, err
-	}
-	return rocketDAOProtocolProposal.GetTransactionGasInfo(opts, "vote", big.NewInt(int64(proposalId)), voteDirection, votingPower, big.NewInt(int64(nodeIndex)), witness)
-}
-
-// Vote on a submitted proposal
-func VoteOnProposal(rp *rocketpool.RocketPool, proposalId uint64, voteDirection types.VoteDirection, votingPower *big.Int, nodeIndex uint64, witness []types.VotingTreeNode, opts *bind.TransactOpts) (common.Hash, error) {
-	rocketDAOProtocolProposal, err := getRocketDAOProtocolProposal(rp, nil)
-	if err != nil {
-		return common.Hash{}, err
-	}
-	tx, err := rocketDAOProtocolProposal.Transact(opts, "vote", big.NewInt(int64(proposalId)), voteDirection, votingPower, big.NewInt(int64(nodeIndex)), witness)
-	if err != nil {
-		return common.Hash{}, fmt.Errorf("error voting on Protocol DAO proposal %d: %w", proposalId, err)
-	}
-	return tx.Hash(), nil
-}
-
-// Estimate the gas of OverrideVote
-func EstimateOverrideVoteGas(rp *rocketpool.RocketPool, proposalId uint64, voteDirection types.VoteDirection, opts *bind.TransactOpts) (rocketpool.GasInfo, error) {
-	rocketDAOProtocolProposal, err := getRocketDAOProtocolProposal(rp, nil)
-	if err != nil {
-		return rocketpool.GasInfo{}, err
-	}
-	return rocketDAOProtocolProposal.GetTransactionGasInfo(opts, "overrideVote", big.NewInt(int64(proposalId)), voteDirection)
-}
-
-// Override a delegate's vote during pDAO voting phase 2
-func OverrideVote(rp *rocketpool.RocketPool, proposalId uint64, voteDirection types.VoteDirection, opts *bind.TransactOpts) (common.Hash, error) {
-	rocketDAOProtocolProposal, err := getRocketDAOProtocolProposal(rp, nil)
-	if err != nil {
-		return common.Hash{}, err
-	}
-	tx, err := rocketDAOProtocolProposal.Transact(opts, "overrideVote", big.NewInt(int64(proposalId)), voteDirection)
-	if err != nil {
-		return common.Hash{}, fmt.Errorf("error overriding vote on Protocol DAO proposal %d: %w", proposalId, err)
-	}
-	return tx.Hash(), nil
-}
-
-// Estimate the gas of Finalize
-func EstimateFinalizeGas(rp *rocketpool.RocketPool, proposalId uint64, opts *bind.TransactOpts) (rocketpool.GasInfo, error) {
-	rocketDAOProtocolProposal, err := getRocketDAOProtocolProposal(rp, nil)
-	if err != nil {
-		return rocketpool.GasInfo{}, err
-	}
-	return rocketDAOProtocolProposal.GetTransactionGasInfo(opts, "finalise", big.NewInt(int64(proposalId)))
-}
-
-// Finalizes a vetoed proposal by burning the proposer's bond
-func Finalize(rp *rocketpool.RocketPool, proposalId uint64, opts *bind.TransactOpts) (common.Hash, error) {
-	rocketDAOProtocolProposal, err := getRocketDAOProtocolProposal(rp, nil)
-	if err != nil {
-		return common.Hash{}, err
-	}
-	tx, err := rocketDAOProtocolProposal.Transact(opts, "finalise", big.NewInt(int64(proposalId)))
-	if err != nil {
-		return common.Hash{}, fmt.Errorf("error finalizing Protocol DAO proposal %d: %w", proposalId, err)
-	}
-	return tx.Hash(), nil
-}
-
-// Estimate the gas of ExecuteProposal
-func EstimateExecuteProposalGas(rp *rocketpool.RocketPool, proposalId uint64, opts *bind.TransactOpts) (rocketpool.GasInfo, error) {
-	rocketDAOProtocolProposal, err := getRocketDAOProtocolProposal(rp, nil)
-	if err != nil {
-		return rocketpool.GasInfo{}, err
-	}
-	return rocketDAOProtocolProposal.GetTransactionGasInfo(opts, "execute", big.NewInt(int64(proposalId)))
-}
-
-// Execute a submitted proposal
-func ExecuteProposal(rp *rocketpool.RocketPool, proposalId uint64, opts *bind.TransactOpts) (common.Hash, error) {
-	rocketDAOProtocolProposal, err := getRocketDAOProtocolProposal(rp, nil)
-	if err != nil {
-		return common.Hash{}, err
-	}
-	tx, err := rocketDAOProtocolProposal.Transact(opts, "execute", big.NewInt(int64(proposalId)))
-	if err != nil {
-		return common.Hash{}, fmt.Errorf("error executing Protocol DAO proposal %d: %w", proposalId, err)
-	}
-	return tx.Hash(), nil
-}
-
-// Simulate a proposal's execution to verify it won't revert
-func simulateProposalExecution(rp *rocketpool.RocketPool, payload []byte) error {
-	rocketDAOProtocolProposal, err := getRocketDAOProtocolProposal(rp, nil)
-	if err != nil {
-		return err
-	}
-	rocketDAOProtocolProposals, err := getRocketDAOProtocolProposals(rp, nil)
-	if err != nil {
-		return err
-	}
-
-	_, err = rp.Client.EstimateGas(context.Background(), ethereum.CallMsg{
-		From:     *rocketDAOProtocolProposal.Address,
-		To:       rocketDAOProtocolProposals.Address,
-		GasPrice: big.NewInt(0),
-		Value:    nil,
-		Data:     payload,
-	})
-	return err
-}
-
-// Get contracts
-var rocketDAOProtocolProposalLock sync.Mutex
-
-func getRocketDAOProtocolProposal(rp *rocketpool.RocketPool, opts *bind.CallOpts) (*rocketpool.Contract, error) {
-	rocketDAOProtocolProposalLock.Lock()
-	defer rocketDAOProtocolProposalLock.Unlock()
-	return rp.GetContract("rocketDAOProtocolProposal", opts)
->>>>>>> 0f304400
 }