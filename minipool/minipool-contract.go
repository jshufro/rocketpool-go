package minipool

import (
	"fmt"
	"math/big"
	"sync"
	"time"

	"github.com/ethereum/go-ethereum/accounts/abi/bind"
	"github.com/ethereum/go-ethereum/common"
	"golang.org/x/sync/errgroup"

	"github.com/rocket-pool/rocketpool-go/rocketpool"
	rptypes "github.com/rocket-pool/rocketpool-go/types"
	"github.com/rocket-pool/rocketpool-go/utils/eth"
)

// Minipool detail types
type StatusDetails struct {
    Status rptypes.MinipoolStatus   `json:"status"`
    StatusBlock uint64              `json:"statusBlock"`
    StatusTime time.Time            `json:"statusTime"`
}
type NodeDetails struct {
    Address common.Address          `json:"address"`
    Fee float64                     `json:"fee"`
    DepositBalance *big.Int         `json:"depositBalance"`
    RefundBalance *big.Int          `json:"refundBalance"`
    DepositAssigned bool            `json:"depositAssigned"`
}
type UserDetails struct {
    DepositBalance *big.Int         `json:"depositBalance"`
    DepositAssigned bool            `json:"depositAssigned"`
    DepositAssignedTime time.Time   `json:"depositAssignedTime"`
}
type StakingDetails struct {
    StartBalance *big.Int           `json:"startBalance"`
    EndBalance *big.Int             `json:"endBalance"`
}


// Minipool contract
type Minipool struct {
    Address common.Address
    Contract *rocketpool.Contract
    RocketPool *rocketpool.RocketPool
}


// Create new minipool contract
func NewMinipool(rp *rocketpool.RocketPool, address common.Address) (*Minipool, error) {

    // Get contract
    contract, err := getMinipoolContract(rp, address)
    if err != nil {
        return nil, err
    }

    // Create and return
    return &Minipool{
        Address: address,
        Contract: contract,
        RocketPool: rp,
    }, nil
}


// Get status details
func (mp *Minipool) GetStatusDetails(opts *bind.CallOpts) (StatusDetails, error) {

    // Data
    var wg errgroup.Group
    var status rptypes.MinipoolStatus
    var statusBlock uint64
    var statusTime time.Time

    // Load data
    wg.Go(func() error {
        var err error
        status, err = mp.GetStatus(opts)
        return err
    })
    wg.Go(func() error {
        var err error
        statusBlock, err = mp.GetStatusBlock(opts)
        return err
    })
    wg.Go(func() error {
        var err error
        statusTime, err = mp.GetStatusTime(opts)
        return err
    })

    // Wait for data
    if err := wg.Wait(); err != nil {
        return StatusDetails{}, err
    }

    // Return
    return StatusDetails{
        Status: status,
        StatusBlock: statusBlock,
        StatusTime: statusTime,
    }, nil

}
func (mp *Minipool) GetStatus(opts *bind.CallOpts) (rptypes.MinipoolStatus, error) {
    status := new(uint8)
    if err := mp.Contract.Call(opts, status, "getStatus"); err != nil {
        return 0, fmt.Errorf("Could not get minipool %s status: %w", mp.Address.Hex(), err)
    }
    return rptypes.MinipoolStatus(*status), nil
}
func (mp *Minipool) GetStatusBlock(opts *bind.CallOpts) (uint64, error) {
    statusBlock := new(*big.Int)
    if err := mp.Contract.Call(opts, statusBlock, "getStatusBlock"); err != nil {
        return 0, fmt.Errorf("Could not get minipool %s status changed block: %w", mp.Address.Hex(), err)
    }
    return (*statusBlock).Uint64(), nil
}
func (mp *Minipool) GetStatusTime(opts *bind.CallOpts) (time.Time, error) {
    statusTime := new(*big.Int)
    if err := mp.Contract.Call(opts, statusTime, "getStatusTime"); err != nil {
        return time.Unix(0, 0), fmt.Errorf("Could not get minipool %s status changed time: %w", mp.Address.Hex(), err)
    }
    return time.Unix((*statusTime).Int64(), 0), nil
}


// Get deposit type
func (mp *Minipool) GetDepositType(opts *bind.CallOpts) (rptypes.MinipoolDeposit, error) {
    depositType := new(uint8)
    if err := mp.Contract.Call(opts, depositType, "getDepositType"); err != nil {
        return 0, fmt.Errorf("Could not get minipool %s deposit type: %w", mp.Address.Hex(), err)
    }
    return rptypes.MinipoolDeposit(*depositType), nil
}


// Get node details
func (mp *Minipool) GetNodeDetails(opts *bind.CallOpts) (NodeDetails, error) {

    // Data
    var wg errgroup.Group
    var address common.Address
    var fee float64
    var depositBalance *big.Int
    var refundBalance *big.Int
    var depositAssigned bool

    // Load data
    wg.Go(func() error {
        var err error
        address, err = mp.GetNodeAddress(opts)
        return err
    })
    wg.Go(func() error {
        var err error
        fee, err = mp.GetNodeFee(opts)
        return err
    })
    wg.Go(func() error {
        var err error
        depositBalance, err = mp.GetNodeDepositBalance(opts)
        return err
    })
    wg.Go(func() error {
        var err error
        refundBalance, err = mp.GetNodeRefundBalance(opts)
        return err
    })
    wg.Go(func() error {
        var err error
        depositAssigned, err = mp.GetNodeDepositAssigned(opts)
        return err
    })

    // Wait for data
    if err := wg.Wait(); err != nil {
        return NodeDetails{}, err
    }

    // Return
    return NodeDetails{
        Address: address,
        Fee: fee,
        DepositBalance: depositBalance,
        RefundBalance: refundBalance,
        DepositAssigned: depositAssigned,
    }, nil

}
func (mp *Minipool) GetNodeAddress(opts *bind.CallOpts) (common.Address, error) {
    nodeAddress := new(common.Address)
    if err := mp.Contract.Call(opts, nodeAddress, "getNodeAddress"); err != nil {
        return common.Address{}, fmt.Errorf("Could not get minipool %s node address: %w", mp.Address.Hex(), err)
    }
    return *nodeAddress, nil
}
func (mp *Minipool) GetNodeFee(opts *bind.CallOpts) (float64, error) {
    nodeFee := new(*big.Int)
    if err := mp.Contract.Call(opts, nodeFee, "getNodeFee"); err != nil {
        return 0, fmt.Errorf("Could not get minipool %s node fee: %w", mp.Address.Hex(), err)
    }
    return eth.WeiToEth(*nodeFee), nil
}
func (mp *Minipool) GetNodeDepositBalance(opts *bind.CallOpts) (*big.Int, error) {
    nodeDepositBalance := new(*big.Int)
    if err := mp.Contract.Call(opts, nodeDepositBalance, "getNodeDepositBalance"); err != nil {
        return nil, fmt.Errorf("Could not get minipool %s node deposit balance: %w", mp.Address.Hex(), err)
    }
    return *nodeDepositBalance, nil
}
func (mp *Minipool) GetNodeRefundBalance(opts *bind.CallOpts) (*big.Int, error) {
    nodeRefundBalance := new(*big.Int)
    if err := mp.Contract.Call(opts, nodeRefundBalance, "getNodeRefundBalance"); err != nil {
        return nil, fmt.Errorf("Could not get minipool %s node refund balance: %w", mp.Address.Hex(), err)
    }
    return *nodeRefundBalance, nil
}
func (mp *Minipool) GetNodeDepositAssigned(opts *bind.CallOpts) (bool, error) {
    nodeDepositAssigned := new(bool)
    if err := mp.Contract.Call(opts, nodeDepositAssigned, "getNodeDepositAssigned"); err != nil {
        return false, fmt.Errorf("Could not get minipool %s node deposit assigned status: %w", mp.Address.Hex(), err)
    }
    return *nodeDepositAssigned, nil
}


// Get user deposit details
func (mp *Minipool) GetUserDetails(opts *bind.CallOpts) (UserDetails, error) {

    // Data
    var wg errgroup.Group
    var depositBalance *big.Int
    var depositAssigned bool
    var depositAssignedTime time.Time

    // Load data
    wg.Go(func() error {
        var err error
        depositBalance, err = mp.GetUserDepositBalance(opts)
        return err
    })
    wg.Go(func() error {
        var err error
        depositAssigned, err = mp.GetUserDepositAssigned(opts)
        return err
    })
    wg.Go(func() error {
        var err error
        depositAssignedTime, err = mp.GetUserDepositAssignedTime(opts)
        return err
    })

    // Wait for data
    if err := wg.Wait(); err != nil {
        return UserDetails{}, err
    }

    // Return
    return UserDetails{
        DepositBalance: depositBalance,
        DepositAssigned: depositAssigned,
        DepositAssignedTime: depositAssignedTime,
    }, nil

}
func (mp *Minipool) GetUserDepositBalance(opts *bind.CallOpts) (*big.Int, error) {
    userDepositBalance := new(*big.Int)
    if err := mp.Contract.Call(opts, userDepositBalance, "getUserDepositBalance"); err != nil {
        return nil, fmt.Errorf("Could not get minipool %s user deposit balance: %w", mp.Address.Hex(), err)
    }
    return *userDepositBalance, nil
}
func (mp *Minipool) GetUserDepositAssigned(opts *bind.CallOpts) (bool, error) {
    userDepositAssigned := new(bool)
    if err := mp.Contract.Call(opts, userDepositAssigned, "getUserDepositAssigned"); err != nil {
        return false, fmt.Errorf("Could not get minipool %s user deposit assigned status: %w", mp.Address.Hex(), err)
    }
    return *userDepositAssigned, nil
}
func (mp *Minipool) GetUserDepositAssignedTime(opts *bind.CallOpts) (time.Time, error) {
    depositAssignedTime := new(*big.Int)
    if err := mp.Contract.Call(opts, depositAssignedTime, "getUserDepositAssignedTime"); err != nil {
        return time.Unix(0, 0), fmt.Errorf("Could not get minipool %s user deposit assigned time: %w", mp.Address.Hex(), err)
    }
    return time.Unix((*depositAssignedTime).Int64(), 0), nil
}


// Get staking details
func (mp *Minipool) GetStakingDetails(opts *bind.CallOpts) (StakingDetails, error) {

    // Data
    var wg errgroup.Group
    var startBalance *big.Int
    var endBalance *big.Int

    // Load data
    wg.Go(func() error {
        var err error
        startBalance, err = mp.GetStakingStartBalance(opts)
        return err
    })
    wg.Go(func() error {
        var err error
        endBalance, err = mp.GetStakingEndBalance(opts)
        return err
    })

    // Wait for data
    if err := wg.Wait(); err != nil {
        return StakingDetails{}, err
    }

    // Return
    return StakingDetails{
        StartBalance: startBalance,
        EndBalance: endBalance,
    }, nil

}
func (mp *Minipool) GetStakingStartBalance(opts *bind.CallOpts) (*big.Int, error) {
    stakingStartBalance := new(*big.Int)
    if err := mp.Contract.Call(opts, stakingStartBalance, "getStakingStartBalance"); err != nil {
        return nil, fmt.Errorf("Could not get minipool %s staking start balance: %w", mp.Address.Hex(), err)
    }
    return *stakingStartBalance, nil
}
func (mp *Minipool) GetStakingEndBalance(opts *bind.CallOpts) (*big.Int, error) {
    stakingEndBalance := new(*big.Int)
    if err := mp.Contract.Call(opts, stakingEndBalance, "getStakingEndBalance"); err != nil {
        return nil, fmt.Errorf("Could not get minipool %s staking end balance: %w", mp.Address.Hex(), err)
    }
    return *stakingEndBalance, nil
}


// Get withdrawal credentials
func (mp *Minipool) GetWithdrawalCredentials(opts *bind.CallOpts) (common.Hash, error) {
    withdrawalCredentials := new(common.Hash)
    if err := mp.Contract.Call(opts, withdrawalCredentials, "getWithdrawalCredentials"); err != nil {
        return common.Hash{}, fmt.Errorf("Could not get minipool %s withdrawal credentials: %w", mp.Address.Hex(), err)
    }
    return *withdrawalCredentials, nil
}


// Refund node ETH from the minipool
func (mp *Minipool) Refund(opts *bind.TransactOpts) (common.Hash, error) {
    hash, err := mp.Contract.Transact(opts, "refund")
    if err != nil {
        return common.Hash{}, fmt.Errorf("Could not refund from minipool %s: %w", mp.Address.Hex(), err)
    }
    return hash, nil
}


<<<<<<< HEAD
// Payout withdrawn ETH
func (mp *Minipool) Payout(confirm bool, opts *bind.TransactOpts) (*types.Receipt, error) {
    if !confirm {
        return nil, fmt.Errorf("Could not payout minipool %s: confirmation flag must be set to true", mp.Address.Hex())
    }
    txReceipt, err := mp.Contract.Transact(opts, "payout", true)
    if err != nil {
        return nil, fmt.Errorf("Could not payout minipool %s: %w", mp.Address.Hex(), err)
=======
// Progress the prelaunch minipool to staking
func (mp *Minipool) Stake(validatorPubkey rptypes.ValidatorPubkey, validatorSignature rptypes.ValidatorSignature, depositDataRoot common.Hash, opts *bind.TransactOpts) (common.Hash, error) {
    hash, err := mp.Contract.Transact(opts, "stake", validatorPubkey[:], validatorSignature[:], depositDataRoot)
    if err != nil {
        return common.Hash{}, fmt.Errorf("Could not stake minipool %s: %w", mp.Address.Hex(), err)
>>>>>>> f51e2a01
    }
    return hash, nil
}


<<<<<<< HEAD
// Progress the prelaunch minipool to staking
func (mp *Minipool) Stake(validatorPubkey rptypes.ValidatorPubkey, validatorSignature rptypes.ValidatorSignature, depositDataRoot common.Hash, opts *bind.TransactOpts) (*types.Receipt, error) {
    txReceipt, err := mp.Contract.Transact(opts, "stake", validatorPubkey[:], validatorSignature[:], depositDataRoot)
    if err != nil {
        return nil, fmt.Errorf("Could not stake minipool %s: %w", mp.Address.Hex(), err)
=======
// Withdraw node balances & rewards from the withdrawable minipool and close it
func (mp *Minipool) Withdraw(opts *bind.TransactOpts) (common.Hash, error) {
    hash, err := mp.Contract.Transact(opts, "withdraw")
    if err != nil {
        return common.Hash{}, fmt.Errorf("Could not withdraw from minipool %s: %w", mp.Address.Hex(), err)
>>>>>>> f51e2a01
    }
    return hash, nil
}


// Dissolve the initialized or prelaunch minipool
func (mp *Minipool) Dissolve(opts *bind.TransactOpts) (common.Hash, error) {
    hash, err := mp.Contract.Transact(opts, "dissolve")
    if err != nil {
        return common.Hash{}, fmt.Errorf("Could not dissolve minipool %s: %w", mp.Address.Hex(), err)
    }
    return hash, nil
}


// Withdraw node balances from the dissolved minipool and close it
func (mp *Minipool) Close(opts *bind.TransactOpts) (common.Hash, error) {
    hash, err := mp.Contract.Transact(opts, "close")
    if err != nil {
        return common.Hash{}, fmt.Errorf("Could not close minipool %s: %w", mp.Address.Hex(), err)
    }
    return hash, nil
}


// Get a minipool contract
var rocketMinipoolLock sync.Mutex
func getMinipoolContract(rp *rocketpool.RocketPool, minipoolAddress common.Address) (*rocketpool.Contract, error) {
    rocketMinipoolLock.Lock()
    defer rocketMinipoolLock.Unlock()
    return rp.MakeContract("rocketMinipool", minipoolAddress)
}
<|MERGE_RESOLUTION|>--- conflicted
+++ resolved
@@ -357,40 +357,34 @@
 }
 
 
-<<<<<<< HEAD
 // Payout withdrawn ETH
-func (mp *Minipool) Payout(confirm bool, opts *bind.TransactOpts) (*types.Receipt, error) {
+func (mp *Minipool) Payout(confirm bool, opts *bind.TransactOpts) (common.Hash, error) {
     if !confirm {
-        return nil, fmt.Errorf("Could not payout minipool %s: confirmation flag must be set to true", mp.Address.Hex())
-    }
-    txReceipt, err := mp.Contract.Transact(opts, "payout", true)
-    if err != nil {
-        return nil, fmt.Errorf("Could not payout minipool %s: %w", mp.Address.Hex(), err)
-=======
+        return common.Hash{}, fmt.Errorf("Could not payout minipool %s: confirmation flag must be set to true", mp.Address.Hex())
+    }
+    hash, err := mp.Contract.Transact(opts, "payout", true)
+    if err != nil {
+        return common.Hash{}, fmt.Errorf("Could not payout minipool %s: %w", mp.Address.Hex(), err)
+    }
+    return hash, nil
+}
+
+
 // Progress the prelaunch minipool to staking
 func (mp *Minipool) Stake(validatorPubkey rptypes.ValidatorPubkey, validatorSignature rptypes.ValidatorSignature, depositDataRoot common.Hash, opts *bind.TransactOpts) (common.Hash, error) {
     hash, err := mp.Contract.Transact(opts, "stake", validatorPubkey[:], validatorSignature[:], depositDataRoot)
     if err != nil {
         return common.Hash{}, fmt.Errorf("Could not stake minipool %s: %w", mp.Address.Hex(), err)
->>>>>>> f51e2a01
-    }
-    return hash, nil
-}
-
-
-<<<<<<< HEAD
-// Progress the prelaunch minipool to staking
-func (mp *Minipool) Stake(validatorPubkey rptypes.ValidatorPubkey, validatorSignature rptypes.ValidatorSignature, depositDataRoot common.Hash, opts *bind.TransactOpts) (*types.Receipt, error) {
-    txReceipt, err := mp.Contract.Transact(opts, "stake", validatorPubkey[:], validatorSignature[:], depositDataRoot)
-    if err != nil {
-        return nil, fmt.Errorf("Could not stake minipool %s: %w", mp.Address.Hex(), err)
-=======
+    }
+    return hash, nil
+}
+
+
 // Withdraw node balances & rewards from the withdrawable minipool and close it
 func (mp *Minipool) Withdraw(opts *bind.TransactOpts) (common.Hash, error) {
     hash, err := mp.Contract.Transact(opts, "withdraw")
     if err != nil {
         return common.Hash{}, fmt.Errorf("Could not withdraw from minipool %s: %w", mp.Address.Hex(), err)
->>>>>>> f51e2a01
     }
     return hash, nil
 }
