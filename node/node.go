--- conflicted
+++ resolved
@@ -18,24 +18,10 @@
 // === Structs ===
 // ===============
 
-<<<<<<< HEAD
 // Binding for a Rocket Pool Node
 type Node struct {
 	// The address of this node
 	Address common.Address
-=======
-// Node details
-type NodeDetails struct {
-	Address                         common.Address `json:"address"`
-	Exists                          bool           `json:"exists"`
-	PrimaryWithdrawalAddress        common.Address `json:"primaryWithdrawalAddress"`
-	PendingPrimaryWithdrawalAddress common.Address `json:"pendingPrimaryWithdrawalAddress"`
-	IsRPLWithdrawalAddressSet       bool           `json:"isRPLWithdrawalAddressSet"`
-	RPLWithdrawalAddress            common.Address `json:"rplWithdrawalAddress"`
-	PendingRPLWithdrawalAddress     common.Address `json:"pendingRPLWithdrawalAddress"`
-	TimezoneLocation                string         `json:"timezoneLocation"`
-}
->>>>>>> f36a9141
 
 	// True if the node exists (i.e. there is a registered node at this address)
 	Exists *core.SimpleField[bool]
@@ -94,86 +80,26 @@
 	// The number of minipools owned by the node that are not finalised
 	ActiveMinipoolCount *core.FormattedUint256Field[uint64]
 
-<<<<<<< HEAD
 	// The number of minipools owned by a node that are finalised
 	FinalisedMinipoolCount *core.FormattedUint256Field[uint64]
 
 	// The number of minipools owned by a node that are validating
 	ValidatingMinipoolCount *core.FormattedUint256Field[uint64]
-=======
-// Get a node's details
-func GetNodeDetails(rp *rocketpool.RocketPool, nodeAddress common.Address, opts *bind.CallOpts) (NodeDetails, error) {
-
-	// Data
-	var wg errgroup.Group
-	var exists bool
-	var primaryWithdrawalAddress common.Address
-	var pendingPrimaryWithdrawalAddress common.Address
-	var isRPLWithdrawalAddressSet bool
-	var rplWithdrawalAddress common.Address
-	var pendingRPLWithdrawalAddress common.Address
-	var timezoneLocation string
-
-	// Load data
-	wg.Go(func() error {
-		var err error
-		exists, err = GetNodeExists(rp, nodeAddress, opts)
-		return err
-	})
-	wg.Go(func() error {
-		var err error
-		primaryWithdrawalAddress, err = storage.GetNodeWithdrawalAddress(rp, nodeAddress, opts)
-		return err
-	})
-	wg.Go(func() error {
-		var err error
-		pendingPrimaryWithdrawalAddress, err = storage.GetNodePendingWithdrawalAddress(rp, nodeAddress, opts)
-		return err
-	})
-	wg.Go(func() error {
-		var err error
-		isRPLWithdrawalAddressSet, err = GetNodeRPLWithdrawalAddressIsSet(rp, nodeAddress, opts)
-		return err
-	})
-	wg.Go(func() error {
-		var err error
-		rplWithdrawalAddress, err = GetNodeRPLWithdrawalAddress(rp, nodeAddress, opts)
-		return err
-	})
-	wg.Go(func() error {
-		var err error
-		pendingRPLWithdrawalAddress, err = GetNodePendingRPLWithdrawalAddress(rp, nodeAddress, opts)
-		return err
-	})
-	wg.Go(func() error {
-		var err error
-		timezoneLocation, err = GetNodeTimezoneLocation(rp, nodeAddress, opts)
-		return err
-	})
-
-	// Wait for data
-	if err := wg.Wait(); err != nil {
-		return NodeDetails{}, err
-	}
-
-	// Return
-	return NodeDetails{
-		Address:                         nodeAddress,
-		Exists:                          exists,
-		PrimaryWithdrawalAddress:        primaryWithdrawalAddress,
-		PendingPrimaryWithdrawalAddress: pendingPrimaryWithdrawalAddress,
-		IsRPLWithdrawalAddressSet:       isRPLWithdrawalAddressSet,
-		RPLWithdrawalAddress:            rplWithdrawalAddress,
-		PendingRPLWithdrawalAddress:     pendingRPLWithdrawalAddress,
-		TimezoneLocation:                timezoneLocation,
-	}, nil
->>>>>>> f36a9141
-
-	// The node's withdrawal address
-	WithdrawalAddress *core.SimpleField[common.Address]
-
-	// The node's pending withdrawal address
-	PendingWithdrawalAddress *core.SimpleField[common.Address]
+
+	// The node's primary withdrawal address
+	PrimaryWithdrawalAddress *core.SimpleField[common.Address]
+
+	// The node's pending primary withdrawal address
+	PendingPrimaryWithdrawalAddress *core.SimpleField[common.Address]
+
+	// The node's RPL withdrawal address
+	IsRplWithdrawalAddressSet *core.SimpleField[bool]
+
+	// The node's RPL withdrawal address
+	RplWithdrawalAddress *core.SimpleField[common.Address]
+
+	// The node's pending RPL withdrawal address
+	PendingRplWithdrawalAddress *core.SimpleField[common.Address]
 
 	// The amount of RPL locked as part of active PDAO proposals or challenges
 	RplLocked *core.SimpleField[*big.Int]
@@ -253,6 +179,9 @@
 		AverageFee:                       core.NewFormattedUint256Field[float64](nodeManager, "getAverageNodeFee", address),
 		SmoothingPoolRegistrationState:   core.NewSimpleField[bool](nodeManager, "getSmoothingPoolRegistrationState", address),
 		SmoothingPoolRegistrationChanged: core.NewFormattedUint256Field[time.Time](nodeManager, "getSmoothingPoolRegistrationChanged", address),
+		IsRplWithdrawalAddressSet:        core.NewSimpleField[bool](nodeManager, "getNodeRPLWithdrawalAddressIsSet", address),
+		RplWithdrawalAddress:             core.NewSimpleField[common.Address](nodeManager, "getNodeRPLWithdrawalAddress", address),
+		PendingRplWithdrawalAddress:      core.NewSimpleField[common.Address](nodeManager, "getNodePendingRPLWithdrawalAddress", address),
 
 		// NodeStaking
 		RplStake:          core.NewSimpleField[*big.Int](nodeStaking, "getNodeRPLStake", address),
@@ -271,8 +200,8 @@
 		ValidatingMinipoolCount: core.NewFormattedUint256Field[uint64](minipoolManager, "getNodeValidatingMinipoolCount", address),
 
 		// Storage
-		WithdrawalAddress:        core.NewSimpleField[common.Address](rp.Storage.Contract, "getNodeWithdrawalAddress", address),
-		PendingWithdrawalAddress: core.NewSimpleField[common.Address](rp.Storage.Contract, "getNodePendingWithdrawalAddress", address),
+		PrimaryWithdrawalAddress:        core.NewSimpleField[common.Address](rp.Storage.Contract, "getNodeWithdrawalAddress", address),
+		PendingPrimaryWithdrawalAddress: core.NewSimpleField[common.Address](rp.Storage.Contract, "getNodePendingWithdrawalAddress", address),
 
 		rp:            rp,
 		distFactory:   distFactory,
@@ -378,15 +307,25 @@
 	return core.NewTransactionInfo(c.nodeMgr, "withdrawRPL", opts, rplAmount)
 }
 
+// Get info for setting the RPL withdrawal address
+func (c *Node) SetRplWithdrawalAddress(withdrawalAddress common.Address, confirm bool, opts *bind.TransactOpts) (*core.TransactionInfo, error) {
+	return core.NewTransactionInfo(c.nodeMgr, "setRPLWithdrawalAddress", opts, c.Address, withdrawalAddress, confirm)
+}
+
+// Get info for confirming the RPL withdrawal address
+func (c *Node) ConfirmRplWithdrawalAddress(opts *bind.TransactOpts) (*core.TransactionInfo, error) {
+	return core.NewTransactionInfo(c.nodeMgr, "confirmRPLWithdrawalAddress", opts, c.Address)
+}
+
 // === Storage ===
 
-// Get info for setting the node's withdrawal address
-func (c *Node) SetWithdrawalAddress(withdrawalAddress common.Address, confirm bool, opts *bind.TransactOpts) (*core.TransactionInfo, error) {
+// Get info for setting the node's primary withdrawal address
+func (c *Node) SetPrimaryWithdrawalAddress(withdrawalAddress common.Address, confirm bool, opts *bind.TransactOpts) (*core.TransactionInfo, error) {
 	return core.NewTransactionInfo(c.storage, "setWithdrawalAddress", opts, c.Address, withdrawalAddress, confirm)
 }
 
-// Get info for confirming the node's withdrawal address
-func (c *Node) ConfirmWithdrawalAddress(opts *bind.TransactOpts) (*core.TransactionInfo, error) {
+// Get info for confirming the node's primary withdrawal address
+func (c *Node) ConfirmPrimaryWithdrawalAddress(opts *bind.TransactOpts) (*core.TransactionInfo, error) {
 	return core.NewTransactionInfo(c.storage, "confirmWithdrawalAddress", opts, c.Address)
 }
 
@@ -426,102 +365,9 @@
 	core.AddCall(mc, c.mpMgr, address_Out, "getNodeMinipoolAt", c.Address, big.NewInt(int64(index)))
 }
 
-<<<<<<< HEAD
 // Get one of the node's validating minipool addresses by index
 func (c *Node) GetValidatingMinipoolAddress(mc *batch.MultiCaller, address_Out *common.Address, index uint64) {
 	core.AddCall(mc, c.mpMgr, address_Out, "getNodeValidatingMinipoolAt", c.Address, big.NewInt(int64(index)))
-=======
-// Check if the RPL-specific withdrawal address has been set
-func GetNodeRPLWithdrawalAddressIsSet(rp *rocketpool.RocketPool, nodeAddress common.Address, opts *bind.CallOpts) (bool, error) {
-	rocketNodeManager, err := getRocketNodeManager(rp, opts)
-	if err != nil {
-		return false, err
-	}
-	value := new(bool)
-	if err := rocketNodeManager.Call(opts, value, "getNodeRPLWithdrawalAddressIsSet", nodeAddress); err != nil {
-		return false, fmt.Errorf("error getting node %s's RPL withdrawal address status: %w", nodeAddress.Hex(), err)
-	}
-	return *value, nil
-}
-
-// Get the RPL-specific withdrawal address
-func GetNodeRPLWithdrawalAddress(rp *rocketpool.RocketPool, nodeAddress common.Address, opts *bind.CallOpts) (common.Address, error) {
-	rocketNodeManager, err := getRocketNodeManager(rp, opts)
-	if err != nil {
-		return common.Address{}, err
-	}
-	value := new(common.Address)
-	if err := rocketNodeManager.Call(opts, value, "getNodeRPLWithdrawalAddress", nodeAddress); err != nil {
-		return common.Address{}, fmt.Errorf("error getting node %s's RPL withdrawal address: %w", nodeAddress.Hex(), err)
-	}
-	return *value, nil
-}
-
-// Get the pending RPL-specific withdrawal address
-func GetNodePendingRPLWithdrawalAddress(rp *rocketpool.RocketPool, nodeAddress common.Address, opts *bind.CallOpts) (common.Address, error) {
-	rocketNodeManager, err := getRocketNodeManager(rp, opts)
-	if err != nil {
-		return common.Address{}, err
-	}
-	value := new(common.Address)
-	if err := rocketNodeManager.Call(opts, value, "getNodePendingRPLWithdrawalAddress", nodeAddress); err != nil {
-		return common.Address{}, fmt.Errorf("error getting node %s's pending RPL withdrawal address: %w", nodeAddress.Hex(), err)
-	}
-	return *value, nil
-}
-
-// Estimate the gas for setting the RPL-specific withdrawal address
-func EstimateSetRPLWithdrawalAddressGas(rp *rocketpool.RocketPool, nodeAddress common.Address, withdrawalAddress common.Address, confirm bool, opts *bind.TransactOpts) (rocketpool.GasInfo, error) {
-	rocketNodeManager, err := getRocketNodeManager(rp, nil)
-	if err != nil {
-		return rocketpool.GasInfo{}, err
-	}
-	return rocketNodeManager.GetTransactionGasInfo(opts, "setRPLWithdrawalAddress", nodeAddress, withdrawalAddress, confirm)
-}
-
-// Set the RPL-specific withdrawal address
-func SetRPLWithdrawalAddress(rp *rocketpool.RocketPool, nodeAddress common.Address, withdrawalAddress common.Address, confirm bool, opts *bind.TransactOpts) (common.Hash, error) {
-	rocketNodeManager, err := getRocketNodeManager(rp, nil)
-	if err != nil {
-		return common.Hash{}, err
-	}
-	tx, err := rocketNodeManager.Transact(opts, "setRPLWithdrawalAddress", nodeAddress, withdrawalAddress, confirm)
-	if err != nil {
-		return common.Hash{}, fmt.Errorf("error setting RPL withdrawal address: %w", err)
-	}
-	return tx.Hash(), nil
-}
-
-// Estimate the gas for confirming the RPL-specific withdrawal address
-func EstimateConfirmRPLWithdrawalAddressGas(rp *rocketpool.RocketPool, nodeAddress common.Address, opts *bind.TransactOpts) (rocketpool.GasInfo, error) {
-	rocketNodeManager, err := getRocketNodeManager(rp, nil)
-	if err != nil {
-		return rocketpool.GasInfo{}, err
-	}
-	return rocketNodeManager.GetTransactionGasInfo(opts, "confirmRPLWithdrawalAddress", nodeAddress)
-}
-
-// Confirm the RPL-specific withdrawal address
-func ConfirmRPLWithdrawalAddress(rp *rocketpool.RocketPool, nodeAddress common.Address, opts *bind.TransactOpts) (common.Hash, error) {
-	rocketNodeManager, err := getRocketNodeManager(rp, nil)
-	if err != nil {
-		return common.Hash{}, err
-	}
-	tx, err := rocketNodeManager.Transact(opts, "confirmRPLWithdrawalAddress", nodeAddress)
-	if err != nil {
-		return common.Hash{}, fmt.Errorf("error confirming RPL withdrawal address: %w", err)
-	}
-	return tx.Hash(), nil
-}
-
-// Get contracts
-var rocketNodeManagerLock sync.Mutex
-
-func getRocketNodeManager(rp *rocketpool.RocketPool, opts *bind.CallOpts) (*rocketpool.Contract, error) {
-	rocketNodeManagerLock.Lock()
-	defer rocketNodeManagerLock.Unlock()
-	return rp.GetContract("rocketNodeManager", opts)
->>>>>>> f36a9141
 }
 
 // Get all of the node's minipool addresses in a standalone call.
