--- conflicted
+++ resolved
@@ -320,13 +320,8 @@
     return hash, nil
 }
 
-<<<<<<< HEAD
-// Filters through and counts price submissions by node
-func GetPriceSubmissionCount(rp *rocketpool.RocketPool, nodeAddress common.Address, fromBlock uint64, intervalSize *big.Int) (uint64, error) {
-=======
 // Returns an array of block numbers for prices submissions the given trusted node has submitted since fromBlock
-func GetPricesSubmissions(rp *rocketpool.RocketPool, nodeAddress common.Address, fromBlock uint64) (*[]uint64, error) {
->>>>>>> 65563fe3
+func GetPricesSubmissions(rp *rocketpool.RocketPool, nodeAddress common.Address, fromBlock uint64, intervalSize *big.Int) (*[]uint64, error) {
     // Get contracts
     rocketNetworkPrices, err := getRocketNetworkPrices(rp)
     if err != nil {
@@ -341,14 +336,6 @@
     if err != nil {
         return nil, err
     }
-<<<<<<< HEAD
-
-    return uint64(len(logs)), nil
-}
-
-// Returns an array of block numbers for submissions the given trusted node has submitted since fromBlock
-func GetBalanceSubmissions(rp *rocketpool.RocketPool, nodeAddress common.Address, fromBlock uint64, intervalSize *big.Int) (*[]uint64, error) {
-=======
     timestamps := make([]uint64, len(logs))
     for i, log := range logs {
         values := make(map[string]interface{})
@@ -362,8 +349,7 @@
 }
 
 // Returns an array of block numbers for balances submissions the given trusted node has submitted since fromBlock
-func GetBalancesSubmissions(rp *rocketpool.RocketPool, nodeAddress common.Address, fromBlock uint64) (*[]uint64, error) {
->>>>>>> 65563fe3
+func GetBalancesSubmissions(rp *rocketpool.RocketPool, nodeAddress common.Address, fromBlock uint64, intervalSize *big.Int) (*[]uint64, error) {
     // Get contracts
     rocketNetworkBalances, err := getRocketNetworkBalances(rp)
     if err != nil {
@@ -476,11 +462,7 @@
         participationTable[member.Address] = make([]bool, intervalsPassed)
         actual := 0
         if (intervalsPassed > 0) {
-<<<<<<< HEAD
-            blocks, err := GetBalanceSubmissions(rp, member.Address, startBlock, intervalSize)
-=======
-            blocks, err := GetPricesSubmissions(rp, member.Address, startBlock)
->>>>>>> 65563fe3
+            blocks, err := GetPricesSubmissions(rp, member.Address, startBlock, intervalSize)
             if err != nil {
                 return nil, err
             }
@@ -567,11 +549,7 @@
         participationTable[member.Address] = make([]bool, intervalsPassed)
         actual := 0
         if (intervalsPassed > 0) {
-<<<<<<< HEAD
-            blocks, err := GetBalanceSubmissions(rp, member.Address, startBlock, intervalSize)
-=======
-            blocks, err := GetBalancesSubmissions(rp, member.Address, startBlock)
->>>>>>> 65563fe3
+            blocks, err := GetBalancesSubmissions(rp, member.Address, startBlock, intervalSize)
             if err != nil {
                 return nil, err
             }
