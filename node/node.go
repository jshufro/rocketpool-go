--- conflicted
+++ resolved
@@ -86,12 +86,14 @@
 	// The number of minipools owned by a node that are validating
 	ValidatingMinipoolCount *core.FormattedUint256Field[uint64]
 
-<<<<<<< HEAD
 	// The node's withdrawal address
 	WithdrawalAddress *core.SimpleField[common.Address]
 
 	// The node's pending withdrawal address
 	PendingWithdrawalAddress *core.SimpleField[common.Address]
+
+	// The amount of RPL locked as part of active PDAO proposals or challenges
+	RplLocked *core.SimpleField[*big.Int]
 
 	// === Internal fields ===
 	rp          *rocketpool.RocketPool
@@ -107,59 +109,6 @@
 // ====================
 // === Constructors ===
 // ====================
-=======
-// Get the number of nodes in the network
-func GetNodeCount(rp *rocketpool.RocketPool, opts *bind.CallOpts) (uint64, error) {
-	rocketNodeManager, err := getRocketNodeManager(rp, opts)
-	if err != nil {
-		return 0, err
-	}
-	nodeCount := new(*big.Int)
-	if err := rocketNodeManager.Call(opts, nodeCount, "getNodeCount"); err != nil {
-		return 0, fmt.Errorf("error getting node count: %w", err)
-	}
-	return (*nodeCount).Uint64(), nil
-}
-
-// Get a breakdown of the number of nodes per timezone
-func GetNodeCountPerTimezone(rp *rocketpool.RocketPool, offset, limit *big.Int, opts *bind.CallOpts) ([]TimezoneCount, error) {
-	rocketNodeManager, err := getRocketNodeManager(rp, opts)
-	if err != nil {
-		return []TimezoneCount{}, err
-	}
-	timezoneCounts := new([]TimezoneCount)
-	if err := rocketNodeManager.Call(opts, timezoneCounts, "getNodeCountPerTimezone", offset, limit); err != nil {
-		return []TimezoneCount{}, fmt.Errorf("error getting node count: %w", err)
-	}
-	return *timezoneCounts, nil
-}
-
-// Get a node address by index
-func GetNodeAt(rp *rocketpool.RocketPool, index uint64, opts *bind.CallOpts) (common.Address, error) {
-	rocketNodeManager, err := getRocketNodeManager(rp, opts)
-	if err != nil {
-		return common.Address{}, err
-	}
-	nodeAddress := new(common.Address)
-	if err := rocketNodeManager.Call(opts, nodeAddress, "getNodeAt", big.NewInt(int64(index))); err != nil {
-		return common.Address{}, fmt.Errorf("error getting node %d address: %w", index, err)
-	}
-	return *nodeAddress, nil
-}
-
-// Check whether a node exists
-func GetNodeExists(rp *rocketpool.RocketPool, nodeAddress common.Address, opts *bind.CallOpts) (bool, error) {
-	rocketNodeManager, err := getRocketNodeManager(rp, opts)
-	if err != nil {
-		return false, err
-	}
-	exists := new(bool)
-	if err := rocketNodeManager.Call(opts, exists, "getNodeExists", nodeAddress); err != nil {
-		return false, fmt.Errorf("error getting node %s exists status: %w", nodeAddress.Hex(), err)
-	}
-	return *exists, nil
-}
->>>>>>> ac81fc33
 
 // Creates a new Node instance
 func NewNode(rp *rocketpool.RocketPool, address common.Address) (*Node, error) {
@@ -167,30 +116,13 @@
 	if err != nil {
 		return nil, fmt.Errorf("error getting distributor factory binding: %w", err)
 	}
-<<<<<<< HEAD
 	nodeDeposit, err := rp.GetContract(rocketpool.ContractName_RocketNodeDeposit)
-=======
-	timezoneLocation := new(string)
-	if err := rocketNodeManager.Call(opts, timezoneLocation, "getNodeTimezoneLocation", nodeAddress); err != nil {
-		return "", fmt.Errorf("error getting node %s timezone location: %w", nodeAddress.Hex(), err)
-	}
-	return strings.Sanitize(*timezoneLocation), nil
-}
-
-// Estimate the gas of RegisterNode
-func EstimateRegisterNodeGas(rp *rocketpool.RocketPool, timezoneLocation string, opts *bind.TransactOpts) (rocketpool.GasInfo, error) {
-	rocketNodeManager, err := getRocketNodeManager(rp, nil)
->>>>>>> ac81fc33
 	if err != nil {
 		return nil, fmt.Errorf("error getting node deposit binding: %w", err)
 	}
 	nodeManager, err := rp.GetContract(rocketpool.ContractName_RocketNodeManager)
 	if err != nil {
-<<<<<<< HEAD
 		return nil, fmt.Errorf("error getting node staking binding: %w", err)
-=======
-		return rocketpool.GasInfo{}, fmt.Errorf("error verifying timezone [%s]: %w", timezoneLocation, err)
->>>>>>> ac81fc33
 	}
 	nodeStaking, err := rp.GetContract(rocketpool.ContractName_RocketNodeStaking)
 	if err != nil {
@@ -198,22 +130,13 @@
 	}
 	minipoolFactory, err := rp.GetContract(rocketpool.ContractName_RocketMinipoolFactory)
 	if err != nil {
-<<<<<<< HEAD
 		return nil, fmt.Errorf("error getting minipool factory binding: %w", err)
-=======
-		return common.Hash{}, fmt.Errorf("error verifying timezone [%s]: %w", timezoneLocation, err)
->>>>>>> ac81fc33
 	}
 	minipoolManager, err := rp.GetContract(rocketpool.ContractName_RocketMinipoolManager)
 	if err != nil {
-<<<<<<< HEAD
 		return nil, fmt.Errorf("error getting minipool manager binding: %w", err)
-=======
-		return common.Hash{}, fmt.Errorf("error registering node: %w", err)
->>>>>>> ac81fc33
-	}
-
-<<<<<<< HEAD
+	}
+
 	return &Node{
 		Address: address,
 
@@ -241,76 +164,7 @@
 		RplStakedTime:     core.NewFormattedUint256Field[time.Time](nodeStaking, "getNodeRPLStakedTime", address),
 		EthMatched:        core.NewSimpleField[*big.Int](nodeStaking, "getNodeETHMatched", address),
 		EthMatchedLimit:   core.NewSimpleField[*big.Int](nodeStaking, "getNodeETHMatchedLimit", address),
-=======
-// Estimate the gas of SetTimezoneLocation
-func EstimateSetTimezoneLocationGas(rp *rocketpool.RocketPool, timezoneLocation string, opts *bind.TransactOpts) (rocketpool.GasInfo, error) {
-	rocketNodeManager, err := getRocketNodeManager(rp, nil)
-	if err != nil {
-		return rocketpool.GasInfo{}, err
-	}
-	_, err = time.LoadLocation(timezoneLocation)
-	if err != nil {
-		return rocketpool.GasInfo{}, fmt.Errorf("error verifying timezone [%s]: %w", timezoneLocation, err)
-	}
-	return rocketNodeManager.GetTransactionGasInfo(opts, "setTimezoneLocation", timezoneLocation)
-}
-
-// Set a node's timezone location
-func SetTimezoneLocation(rp *rocketpool.RocketPool, timezoneLocation string, opts *bind.TransactOpts) (common.Hash, error) {
-	rocketNodeManager, err := getRocketNodeManager(rp, nil)
-	if err != nil {
-		return common.Hash{}, err
-	}
-	_, err = time.LoadLocation(timezoneLocation)
-	if err != nil {
-		return common.Hash{}, fmt.Errorf("error verifying timezone [%s]: %w", timezoneLocation, err)
-	}
-	tx, err := rocketNodeManager.Transact(opts, "setTimezoneLocation", timezoneLocation)
-	if err != nil {
-		return common.Hash{}, fmt.Errorf("error setting node timezone location: %w", err)
-	}
-	return tx.Hash(), nil
-}
-
-// Get the network ID for a node's rewards
-func GetRewardNetwork(rp *rocketpool.RocketPool, nodeAddress common.Address, opts *bind.CallOpts) (uint64, error) {
-	rocketNodeManager, err := getRocketNodeManager(rp, opts)
-	if err != nil {
-		return 0, err
-	}
-	rewardNetwork := new(*big.Int)
-	if err := rocketNodeManager.Call(opts, rewardNetwork, "getRewardNetwork", nodeAddress); err != nil {
-		return 0, fmt.Errorf("error getting node %s reward network: %w", nodeAddress.Hex(), err)
-	}
-	return (*rewardNetwork).Uint64(), nil
-}
-
-// Get the network ID for a node's rewards
-func GetRewardNetworkRaw(rp *rocketpool.RocketPool, nodeAddress common.Address, opts *bind.CallOpts) (*big.Int, error) {
-	rocketNodeManager, err := getRocketNodeManager(rp, opts)
-	if err != nil {
-		return nil, err
-	}
-	rewardNetwork := new(*big.Int)
-	if err := rocketNodeManager.Call(opts, rewardNetwork, "getRewardNetwork", nodeAddress); err != nil {
-		return nil, fmt.Errorf("error getting node %s reward network: %w", nodeAddress.Hex(), err)
-	}
-	return *rewardNetwork, nil
-}
-
-// Check if a node's fee distributor has been initialized yet
-func GetFeeDistributorInitialized(rp *rocketpool.RocketPool, nodeAddress common.Address, opts *bind.CallOpts) (bool, error) {
-	rocketNodeManager, err := getRocketNodeManager(rp, opts)
-	if err != nil {
-		return false, err
-	}
-	isInitialized := new(bool)
-	if err := rocketNodeManager.Call(opts, isInitialized, "getFeeDistributorInitialised", nodeAddress); err != nil {
-		return false, fmt.Errorf("error checking if node %s's fee distributor is initialized: %w", nodeAddress.Hex(), err)
-	}
-	return *isInitialized, nil
-}
->>>>>>> ac81fc33
+		RplLocked:         core.NewSimpleField[*big.Int](nodeStaking, "getNodeRPLLocked", address),
 
 		// MinipoolManager
 		MinipoolCount:           core.NewFormattedUint256Field[uint64](minipoolManager, "getNodeMinipoolCount", address),
@@ -318,7 +172,6 @@
 		FinalisedMinipoolCount:  core.NewFormattedUint256Field[uint64](minipoolManager, "getNodeFinalisedMinipoolCount", address),
 		ValidatingMinipoolCount: core.NewFormattedUint256Field[uint64](minipoolManager, "getNodeValidatingMinipoolCount", address),
 
-<<<<<<< HEAD
 		// Storage
 		WithdrawalAddress:        core.NewSimpleField[common.Address](rp.Storage.Contract, "getNodeWithdrawalAddress", address),
 		PendingWithdrawalAddress: core.NewSimpleField[common.Address](rp.Storage.Contract, "getNodePendingWithdrawalAddress", address),
@@ -435,140 +288,22 @@
 		if err != nil {
 			return nil, fmt.Errorf("error getting node distributor for node %s at %s: %w", c.Address, distributorAddress.Hex(), err)
 		}
-=======
-// Create the fee distributor contract for a node
-func InitializeFeeDistributor(rp *rocketpool.RocketPool, opts *bind.TransactOpts) (common.Hash, error) {
-	rocketNodeManager, err := getRocketNodeManager(rp, nil)
-	if err != nil {
-		return common.Hash{}, err
-	}
-	tx, err := rocketNodeManager.Transact(opts, "initialiseFeeDistributor")
-	if err != nil {
-		return common.Hash{}, fmt.Errorf("error initializing fee distributor: %w", err)
-	}
-	return tx.Hash(), nil
-}
-
-// Get a node's average minipool fee
-func GetNodeAverageFee(rp *rocketpool.RocketPool, nodeAddress common.Address, opts *bind.CallOpts) (float64, error) {
-	rocketNodeManager, err := getRocketNodeManager(rp, opts)
-	if err != nil {
-		return 0, err
-	}
-	avgFee := new(*big.Int)
-	if err := rocketNodeManager.Call(opts, avgFee, "getAverageNodeFee", nodeAddress); err != nil {
-		return 0, fmt.Errorf("error getting node %s average fee: %w", nodeAddress.Hex(), err)
-	}
-	return eth.WeiToEth(*avgFee), nil
-}
-
-// Get a node's average minipool fee
-func GetNodeAverageFeeRaw(rp *rocketpool.RocketPool, nodeAddress common.Address, opts *bind.CallOpts) (*big.Int, error) {
-	rocketNodeManager, err := getRocketNodeManager(rp, opts)
-	if err != nil {
-		return nil, err
-	}
-	avgFee := new(*big.Int)
-	if err := rocketNodeManager.Call(opts, avgFee, "getAverageNodeFee", nodeAddress); err != nil {
-		return nil, fmt.Errorf("error getting node %s average fee: %w", nodeAddress.Hex(), err)
-	}
-	return *avgFee, nil
-}
-
-// Get the time that the user registered as a claimer
-func GetNodeRegistrationTime(rp *rocketpool.RocketPool, address common.Address, opts *bind.CallOpts) (time.Time, error) {
-	rocketNodeManager, err := getRocketNodeManager(rp, opts)
-	if err != nil {
-		return time.Time{}, err
-	}
-	registrationTime := new(*big.Int)
-	if err := rocketNodeManager.Call(opts, registrationTime, "getNodeRegistrationTime", address); err != nil {
-		return time.Time{}, fmt.Errorf("error getting registration time for %s: %w", address.Hex(), err)
-	}
-	return time.Unix((*registrationTime).Int64(), 0), nil
-}
-
-// Get the time that the user registered as a claimer
-func GetNodeRegistrationTimeRaw(rp *rocketpool.RocketPool, address common.Address, opts *bind.CallOpts) (*big.Int, error) {
-	rocketNodeManager, err := getRocketNodeManager(rp, opts)
-	if err != nil {
-		return nil, err
-	}
-	registrationTime := new(*big.Int)
-	if err := rocketNodeManager.Call(opts, registrationTime, "getNodeRegistrationTime", address); err != nil {
-		return nil, fmt.Errorf("error getting registration time for %s: %w", address.Hex(), err)
-	}
-	return *registrationTime, nil
-}
-
-// Get the smoothing pool opt-in status of a node
-func GetSmoothingPoolRegistrationState(rp *rocketpool.RocketPool, nodeAddress common.Address, opts *bind.CallOpts) (bool, error) {
-	rocketNodeManager, err := getRocketNodeManager(rp, opts)
-	if err != nil {
-		return false, err
-	}
-	state := new(bool)
-	if err := rocketNodeManager.Call(opts, state, "getSmoothingPoolRegistrationState", nodeAddress); err != nil {
-		return false, fmt.Errorf("error getting node %s smoothing pool registration status: %w", nodeAddress.Hex(), err)
->>>>>>> ac81fc33
-	}
-
-<<<<<<< HEAD
+	}
+
 	// Return
 	return distributor, nil
 }
 
 // === MinipoolManager ===
-=======
-// Get the time of the previous smoothing pool opt-in / opt-out
-func GetSmoothingPoolRegistrationChanged(rp *rocketpool.RocketPool, nodeAddress common.Address, opts *bind.CallOpts) (time.Time, error) {
-	rocketNodeManager, err := getRocketNodeManager(rp, opts)
-	if err != nil {
-		return time.Time{}, err
-	}
-	timestamp := new(*big.Int)
-	if err := rocketNodeManager.Call(opts, timestamp, "getSmoothingPoolRegistrationChanged", nodeAddress); err != nil {
-		return time.Time{}, fmt.Errorf("error getting node %s's last smoothing pool registration change time: %w", nodeAddress.Hex(), err)
-	}
-	return time.Unix((*timestamp).Int64(), 0), nil
-}
-
-// Get the time of the previous smoothing pool opt-in / opt-out
-func GetSmoothingPoolRegistrationChangedRaw(rp *rocketpool.RocketPool, nodeAddress common.Address, opts *bind.CallOpts) (*big.Int, error) {
-	rocketNodeManager, err := getRocketNodeManager(rp, opts)
-	if err != nil {
-		return nil, err
-	}
-	timestamp := new(*big.Int)
-	if err := rocketNodeManager.Call(opts, timestamp, "getSmoothingPoolRegistrationChanged", nodeAddress); err != nil {
-		return nil, fmt.Errorf("error getting node %s's last smoothing pool registration change time: %w", nodeAddress.Hex(), err)
-	}
-	return *timestamp, nil
-}
->>>>>>> ac81fc33
 
 // Get one of the node's minipool addresses by index
 func (c *Node) GetMinipoolAddress(mc *batch.MultiCaller, address_Out *common.Address, index uint64) {
 	core.AddCall(mc, c.mpMgr, address_Out, "getNodeMinipoolAt", c.Address, big.NewInt(int64(index)))
 }
 
-<<<<<<< HEAD
 // Get one of the node's validating minipool addresses by index
 func (c *Node) GetValidatingMinipoolAddress(mc *batch.MultiCaller, address_Out *common.Address, index uint64) {
 	core.AddCall(mc, c.mpMgr, address_Out, "getNodeValidatingMinipoolAt", c.Address, big.NewInt(int64(index)))
-=======
-// Opt into / out of the smoothing pool
-func SetSmoothingPoolRegistrationState(rp *rocketpool.RocketPool, optIn bool, opts *bind.TransactOpts) (common.Hash, error) {
-	rocketNodeManager, err := getRocketNodeManager(rp, nil)
-	if err != nil {
-		return common.Hash{}, err
-	}
-	tx, err := rocketNodeManager.Transact(opts, "setSmoothingPoolRegistrationState", optIn)
-	if err != nil {
-		return common.Hash{}, fmt.Errorf("error setting smoothing pool registration state: %w", err)
-	}
-	return tx.Hash(), nil
->>>>>>> ac81fc33
 }
 
 // Get all of the node's minipool addresses in a standalone call.
@@ -577,33 +312,10 @@
 func (c *Node) GetMinipoolAddresses(minipoolCount uint64, opts *bind.CallOpts) ([]common.Address, error) {
 	addresses := make([]common.Address, minipoolCount)
 
-<<<<<<< HEAD
 	// Run the multicall query for each address
 	err := c.rp.BatchQuery(int(minipoolCount), c.rp.AddressBatchSize,
 		func(mc *batch.MultiCaller, index int) error {
 			c.GetMinipoolAddress(mc, &addresses[index], uint64(index))
-=======
-	iterations := uint64(math.Ceil(float64(nodeCount) / float64(SmoothingPoolCountBatchSize)))
-	iterationCounts := make([]*big.Int, iterations)
-
-	// Load addresses
-	var wg errgroup.Group
-	for i := uint64(0); i < iterations; i++ {
-		i := i
-		offset := i * SmoothingPoolCountBatchSize
-		limit := SmoothingPoolCountBatchSize
-		if nodeCount-offset < SmoothingPoolCountBatchSize {
-			limit = nodeCount - offset
-		}
-		wg.Go(func() error {
-			count := new(*big.Int)
-			err := rocketNodeManager.Call(opts, count, "getSmoothingPoolRegisteredNodeCount", big.NewInt(int64(offset)), big.NewInt(int64(limit)))
-			if err != nil {
-				return fmt.Errorf("error getting smoothing pool opt-in count for batch starting at %d: %w", offset, err)
-			}
-
-			iterationCounts[i] = *count
->>>>>>> ac81fc33
 			return nil
 		}, opts)
 	if err != nil {
