--- conflicted
+++ resolved
@@ -3,11 +3,6 @@
 import (
 	"fmt"
 	"math/big"
-<<<<<<< HEAD
-	"reflect"
-=======
-	"sync"
->>>>>>> ac81fc33
 	"time"
 
 	"github.com/ethereum/go-ethereum/accounts/abi"
@@ -39,15 +34,6 @@
 
 	// The number of seconds in a claim interval
 	IntervalDuration *core.FormattedUint256Field[time.Duration]
-
-	// The percent of checkpoint rewards that goes to node operators
-	NodeOperatorRewardsPercent *core.FormattedUint256Field[float64]
-
-	// The percent of checkpoint rewards that goes to Ooracle DAO members
-	OracleDaoRewardsPercent *core.FormattedUint256Field[float64]
-
-	// The percent of checkpoint rewards that goes to the Protocol DAO
-	ProtocolDaoRewardsPercent *core.FormattedUint256Field[float64]
 
 	// The amount of RPL rewards that are currently pending distribution
 	PendingRplRewards *core.SimpleField[*big.Int]
@@ -93,38 +79,6 @@
 	UserETH         *big.Int   `json:"userETH"`
 }
 
-<<<<<<< HEAD
-// ====================
-// === Constructors ===
-// ====================
-
-// Creates a new RewardsPool contract binding
-func NewRewardsPool(rp *rocketpool.RocketPool) (*RewardsPool, error) {
-	// Create the contract
-	rewardsPool, err := rp.GetContract(rocketpool.ContractName_RocketRewardsPool)
-	if err != nil {
-		return nil, fmt.Errorf("error getting rewards pool contract: %w", err)
-	}
-
-	return &RewardsPool{
-		RewardIndex:                core.NewFormattedUint256Field[uint64](rewardsPool, "getRewardIndex"),
-		IntervalStart:              core.NewFormattedUint256Field[time.Time](rewardsPool, "getClaimIntervalTimeStart"),
-		IntervalDuration:           core.NewFormattedUint256Field[time.Duration](rewardsPool, "getClaimIntervalTime"),
-		NodeOperatorRewardsPercent: core.NewFormattedUint256Field[float64](rewardsPool, "getClaimingContractPerc", "rocketClaimNode"),
-		OracleDaoRewardsPercent:    core.NewFormattedUint256Field[float64](rewardsPool, "getClaimingContractPerc", "rocketClaimTrustedNode"),
-		ProtocolDaoRewardsPercent:  core.NewFormattedUint256Field[float64](rewardsPool, "getClaimingContractPerc", "rocketClaimDAO"),
-		PendingRplRewards:          core.NewSimpleField[*big.Int](rewardsPool, "getPendingRPLRewards"),
-		PendingEthRewards:          core.NewSimpleField[*big.Int](rewardsPool, "getPendingETHRewards"),
-
-		rp:          rp,
-		rewardsPool: rewardsPool,
-	}, nil
-}
-
-// =============
-// === Calls ===
-// =============
-=======
 // Internal struct - this is the structure of what gets returned by the RewardSnapshot event
 type rewardSnapshot struct {
 	RewardIndex       *big.Int         `json:"rewardIndex"`
@@ -134,84 +88,38 @@
 	Time              *big.Int         `json:"time"`
 }
 
-// Get the index of the active rewards period
-func GetRewardIndex(rp *rocketpool.RocketPool, opts *bind.CallOpts) (*big.Int, error) {
-	rocketRewardsPool, err := getRocketRewardsPool(rp, opts)
-	if err != nil {
-		return nil, err
-	}
-	index := new(*big.Int)
-	if err := rocketRewardsPool.Call(opts, index, "getRewardIndex"); err != nil {
-		return nil, fmt.Errorf("error getting current reward index: %w", err)
-	}
-	return *index, nil
-}
-
-// Get the timestamp that the current rewards interval started
-func GetClaimIntervalTimeStart(rp *rocketpool.RocketPool, opts *bind.CallOpts) (time.Time, error) {
-	rocketRewardsPool, err := getRocketRewardsPool(rp, opts)
-	if err != nil {
-		return time.Time{}, err
-	}
-	unixTime := new(*big.Int)
-	if err := rocketRewardsPool.Call(opts, unixTime, "getClaimIntervalTimeStart"); err != nil {
-		return time.Time{}, fmt.Errorf("error getting claim interval time start: %w", err)
-	}
-	return time.Unix((*unixTime).Int64(), 0), nil
-}
-
-// Get the number of seconds in a claim interval
-func GetClaimIntervalTime(rp *rocketpool.RocketPool, opts *bind.CallOpts) (time.Duration, error) {
-	rocketRewardsPool, err := getRocketRewardsPool(rp, opts)
-	if err != nil {
-		return 0, err
-	}
-	unixTime := new(*big.Int)
-	if err := rocketRewardsPool.Call(opts, unixTime, "getClaimIntervalTime"); err != nil {
-		return 0, fmt.Errorf("error getting claim interval time: %w", err)
-	}
-	return time.Duration((*unixTime).Int64()) * time.Second, nil
-}
-
-// Get the amount of RPL rewards that will be provided to node operators
-func GetPendingRPLRewards(rp *rocketpool.RocketPool, opts *bind.CallOpts) (*big.Int, error) {
-	rocketRewardsPool, err := getRocketRewardsPool(rp, opts)
-	if err != nil {
-		return nil, err
-	}
-	rewards := new(*big.Int)
-	if err := rocketRewardsPool.Call(opts, rewards, "getPendingRPLRewards"); err != nil {
-		return nil, fmt.Errorf("error getting pending RPL rewards: %w", err)
-	}
-	return *rewards, nil
-}
-
-// Get the amount of ETH rewards that will be provided to node operators
-func GetPendingETHRewards(rp *rocketpool.RocketPool, opts *bind.CallOpts) (*big.Int, error) {
-	rocketRewardsPool, err := getRocketRewardsPool(rp, opts)
-	if err != nil {
-		return nil, err
-	}
-	rewards := new(*big.Int)
-	if err := rocketRewardsPool.Call(opts, rewards, "getPendingETHRewards"); err != nil {
-		return nil, fmt.Errorf("error getting pending ETH rewards: %w", err)
-	}
-	return *rewards, nil
-}
->>>>>>> ac81fc33
+// ====================
+// === Constructors ===
+// ====================
+
+// Creates a new RewardsPool contract binding
+func NewRewardsPool(rp *rocketpool.RocketPool) (*RewardsPool, error) {
+	// Create the contract
+	rewardsPool, err := rp.GetContract(rocketpool.ContractName_RocketRewardsPool)
+	if err != nil {
+		return nil, fmt.Errorf("error getting rewards pool contract: %w", err)
+	}
+
+	return &RewardsPool{
+		RewardIndex:       core.NewFormattedUint256Field[uint64](rewardsPool, "getRewardIndex"),
+		IntervalStart:     core.NewFormattedUint256Field[time.Time](rewardsPool, "getClaimIntervalTimeStart"),
+		IntervalDuration:  core.NewFormattedUint256Field[time.Duration](rewardsPool, "getClaimIntervalTime"),
+		PendingRplRewards: core.NewSimpleField[*big.Int](rewardsPool, "getPendingRPLRewards"),
+		PendingEthRewards: core.NewSimpleField[*big.Int](rewardsPool, "getPendingETHRewards"),
+
+		rp:          rp,
+		rewardsPool: rewardsPool,
+	}, nil
+}
+
+// =============
+// === Calls ===
+// =============
 
 // Check whether or not the given address has submitted for the given rewards interval
 func (c *RewardsPool) GetTrustedNodeSubmitted(mc *batch.MultiCaller, nodeAddress common.Address, rewardsIndex uint64, hasSubmitted_Out *bool, opts *bind.CallOpts) {
 	indexBig := big.NewInt(0).SetUint64(rewardsIndex)
-<<<<<<< HEAD
 	core.AddCall(mc, c.rewardsPool, hasSubmitted_Out, "getTrustedNodeSubmitted", nodeAddress, indexBig)
-=======
-	hasSubmitted := new(bool)
-	if err := rocketRewardsPool.Call(opts, hasSubmitted, "getTrustedNodeSubmitted", nodeAddress, indexBig); err != nil {
-		return false, fmt.Errorf("error getting trusted node submission status: %w", err)
-	}
-	return *hasSubmitted, nil
->>>>>>> ac81fc33
 }
 
 // Check whether or not the given address has submitted specific rewards info
@@ -254,23 +162,9 @@
 // === Transactions ===
 // ====================
 
-<<<<<<< HEAD
 // Get info for submitting a Merkle Tree-based snapshot for a rewards interval
 func (c *RewardsPool) SubmitRewardSnapshot(submission RewardSubmission, opts *bind.TransactOpts) (*core.TransactionInfo, error) {
 	return core.NewTransactionInfo(c.rewardsPool, "submitRewardSnapshot", opts, submission)
-=======
-// Submit a Merkle Tree-based snapshot for a rewards interval
-func SubmitRewardSnapshot(rp *rocketpool.RocketPool, submission RewardSubmission, opts *bind.TransactOpts) (common.Hash, error) {
-	rocketRewardsPool, err := getRocketRewardsPool(rp, nil)
-	if err != nil {
-		return common.Hash{}, err
-	}
-	tx, err := rocketRewardsPool.Transact(opts, "submitRewardSnapshot", submission)
-	if err != nil {
-		return common.Hash{}, fmt.Errorf("error submitting rewards snapshot: %w", err)
-	}
-	return tx.Hash(), nil
->>>>>>> ac81fc33
 }
 
 // =============
@@ -305,15 +199,11 @@
 	}
 
 	// Construct a filter query for relevant logs
-	rewardsSnapshotEvent := rocketRewardsPool.ABI.Events["RewardSnapshot"]
+	rewardsSnapshotEvent := c.rewardsPool.ABI.Events["RewardSnapshot"]
 	indexBytes := [32]byte{}
 	indexBig.FillBytes(indexBytes[:])
 	addressFilter := rocketRewardsPoolAddresses
-<<<<<<< HEAD
-	topicFilter := [][]common.Hash{{c.rewardsPool.ABI.Events["RewardSnapshot"].ID}, {indexBytes}}
-=======
 	topicFilter := [][]common.Hash{{rewardsSnapshotEvent.ID}, {indexBytes}}
->>>>>>> ac81fc33
 
 	// Get the event logs
 	logs, err := utils.GetLogs(rp, addressFilter, topicFilter, big.NewInt(1), block, block, nil)
@@ -323,13 +213,9 @@
 	if len(logs) == 0 {
 		return false, RewardsEvent{}, nil
 	}
-<<<<<<< HEAD
-	err = c.rewardsPool.ABI.Events["RewardSnapshot"].Inputs.UnpackIntoMap(values, logs[0].Data)
-=======
 
 	// Get the log info values
 	values, err := rewardsSnapshotEvent.Inputs.Unpack(logs[0].Data)
->>>>>>> ac81fc33
 	if err != nil {
 		return false, RewardsEvent{}, fmt.Errorf("error unpacking rewards snapshot event data: %w", err)
 	}
