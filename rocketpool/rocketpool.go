package rocketpool

import (
	"context"
	"fmt"
	"math/big"
	"time"

	"github.com/ethereum/go-ethereum/accounts/abi"
	"github.com/ethereum/go-ethereum/accounts/abi/bind"
	"github.com/ethereum/go-ethereum/common"
	"github.com/ethereum/go-ethereum/core/types"
	"golang.org/x/sync/errgroup"

	batch "github.com/rocket-pool/batch-query"
	"github.com/rocket-pool/rocketpool-go/core"
	"github.com/rocket-pool/rocketpool-go/storage"
)

const (
	defaultConcurrentCallLimit      int = 6
	defaultAddressBatchSize         int = 1000
	defaultContractVersionBatchSize int = 500
	defaultBalanceBatchSize         int = 1000
)

// Rocket Pool contract manager
type RocketPool struct {
	Client                   core.ExecutionClient
	Storage                  *storage.Storage
	DeployBlock              *big.Int
	MulticallAddress         *common.Address
	BalanceBatcher           *batch.BalanceBatcher
	VersionManager           *VersionManager
	ConcurrentCallLimit      int
	AddressBatchSize         int
	ContractVersionBatchSize int

	// Internal fields
	contracts    map[ContractName]*core.Contract
	instanceAbis map[ContractName]*abi.ABI // Used for instanced contracts like minipools or fee distributors
}

// Create new contract manager
func NewRocketPool(client core.ExecutionClient, rocketStorageAddress common.Address, multicallAddress common.Address, balanceBatcherAddress common.Address) (*RocketPool, error) {
	// Create the RocketStorage binding
	storage, err := storage.NewStorage(client, rocketStorageAddress)
	if err != nil {
<<<<<<< HEAD
		return nil, fmt.Errorf("error creating rocket storage binding: %w", err)
=======
		return nil, fmt.Errorf("error initializing Rocket Pool storage contract: %w", err)
>>>>>>> ac81fc33
	}

	// Create the balance batcher
	balanceBatcher, err := batch.NewBalanceBatcher(client, balanceBatcherAddress, defaultBalanceBatchSize, defaultConcurrentCallLimit)
	if err != nil {
		return nil, fmt.Errorf("error creating balance batcher: %w", err)
	}

	// Create the binding
	rp := &RocketPool{
		Client:                   client,
		Storage:                  storage,
		MulticallAddress:         &multicallAddress,
		BalanceBatcher:           balanceBatcher,
		ConcurrentCallLimit:      defaultConcurrentCallLimit,
		AddressBatchSize:         defaultAddressBatchSize,
		ContractVersionBatchSize: defaultContractVersionBatchSize,
		contracts:                map[ContractName]*core.Contract{},
		instanceAbis:             map[ContractName]*abi.ABI{},
	}
	rp.VersionManager = NewVersionManager(rp)

	// Get the block the protocol was deployed on
	err = rp.Query(func(mc *batch.MultiCaller) error {
		rp.Storage.GetDeployBlock(mc, &rp.DeployBlock)
		return nil
	}, nil)
	if err != nil {
		return nil, fmt.Errorf("error getting deployment block: %w", err)
	}

	return rp, nil
}

// Load all network contracts
func (rp *RocketPool) LoadAllContracts(opts *bind.CallOpts) error {
	err := rp.LoadContracts(opts, ContractNames...)
	if err != nil {
		return fmt.Errorf("error loading contracts: %w", err)
	}

	err = rp.LoadInstanceABIs(opts, InstanceContractNames...)
	if err != nil {
		return fmt.Errorf("error loading instance contract ABIs: %w", err)
	}
	return nil
}

// Load only the provided specific contracts by their name
func (rp *RocketPool) LoadContracts(opts *bind.CallOpts, contractNames ...ContractName) error {
	addresses := make([]common.Address, len(contractNames))
	abiStrings := make([]string, len(contractNames))

	// Load the details via multicall
	results, err := rp.FlexQuery(func(mc *batch.MultiCaller) error {
		for i, contractName := range contractNames {
			rp.Storage.GetAddress(mc, &addresses[i], string(contractName))
			rp.Storage.GetAbi(mc, &abiStrings[i], string(contractName))
		}
		return nil
	}, opts)
	if err != nil {
		return fmt.Errorf("error getting addresses and ABIs: %w", err)
	}
	for i, result := range results {
		if !result {
			contractName := contractNames[i]
			return fmt.Errorf("failed getting address and ABI for contract %s", contractName)
		}
	}

	// Create the contract objects
	for i, contractName := range contractNames {
		// Decode the ABI
		abi, err := core.DecodeAbi(abiStrings[i])
		if err != nil {
			return fmt.Errorf("error decoding contract %s ABI: %w", string(contractNames[i]), err)
		}

		// Make the contract binding
		contract := &core.Contract{
			Name:     string(contractName),
			Contract: bind.NewBoundContract(addresses[i], *abi, rp.Client, rp.Client, rp.Client),
			Address:  &addresses[i],
			ABI:      abi,
			Client:   rp.Client,
		}
		rp.contracts[contractName] = contract
	}

	// Get the versions of each contract
	results, err = rp.FlexQuery(func(mc *batch.MultiCaller) error {
		for _, contractName := range contractNames {
			contract := rp.contracts[contractName]
			err := GetContractVersion(mc, &contract.Version, *contract.Address)
			if err != nil {
				return fmt.Errorf("error getting version for contract %s: %w", string(contractName), err)
			}
		}
		return nil
	}, opts)
	if err != nil {
		return fmt.Errorf("error getting contract versions: %w", err)
	}
	for i, result := range results {
		if !result {
			contract := rp.contracts[contractNames[i]]
			contract.Version = 1 // If the contract doesn't have a version() in its ABI then it's v1
		}
	}

	return nil
}

// Load the ABIs for instances contracts (like minipools or fee distributors)
func (rp *RocketPool) LoadInstanceABIs(opts *bind.CallOpts, contractNames ...ContractName) error {
	abiStrings := make([]string, len(contractNames))

	// Load the details via multicall
	err := rp.Query(func(mc *batch.MultiCaller) error {
		for i, contractName := range contractNames {
			rp.Storage.GetAbi(mc, &abiStrings[i], string(contractName))
		}
		return nil
	}, opts)
	if err != nil {
<<<<<<< HEAD
		return fmt.Errorf("error getting instanced ABIs: %w", err)
=======
		return nil, fmt.Errorf("error loading contract %s address: %w", contractName, err)
>>>>>>> ac81fc33
	}

	// Create the contract objects
	for i, contractName := range contractNames {
		// Decode the ABI
		abi, err := core.DecodeAbi(abiStrings[i])
		if err != nil {
			return fmt.Errorf("error decoding contract %s ABI: %w", string(contractNames[i]), err)
		}
		rp.instanceAbis[contractName] = abi
	}

	return nil
}

// Get a network contract
func (rp *RocketPool) GetContract(contractName ContractName) (*core.Contract, error) {
	contract, exists := rp.contracts[contractName]
	if !exists {
		return nil, fmt.Errorf("contract %s has not been loaded yet", string(contractName))
	}
	return contract, nil
}

// Get several network contracts
func (rp *RocketPool) GetContracts(contractNames ...ContractName) ([]*core.Contract, error) {
	contracts := make([]*core.Contract, len(contractNames))
	for i, contractName := range contractNames {
		contract, exists := rp.contracts[contractName]
		if !exists {
			return nil, fmt.Errorf("contract %s has not been loaded yet", string(contractName))
		}
		contracts[i] = contract
	}
	return contracts, nil
}

// Create a binding for a network contract instance
func (rp *RocketPool) MakeContract(contractName ContractName, address common.Address) (*core.Contract, error) {
	abi, err := rp.GetAbi(contractName)
	if err != nil {
		return nil, err
	}

	// Create and return
	return &core.Contract{
		Name:     string(contractName),
		Contract: bind.NewBoundContract(address, *abi, rp.Client, rp.Client, rp.Client),
		Address:  &address,
		ABI:      abi,
		Client:   rp.Client,
	}, nil
}

// Get the ABI for a network contract (typically used for instances like minipools or fee distributors)
func (rp *RocketPool) GetAbi(contractName ContractName) (*abi.ABI, error) {
	abi, exists := rp.instanceAbis[contractName]
	if !exists {
		return nil, fmt.Errorf("ABI for contract %s has not been loaded yet", string(contractName))
	}
	return abi, nil
}

// =============
// === Utils ===
// =============

// Create a contract directly from its ABI, encoded in string form
func (rp *RocketPool) CreateMinipoolContractFromEncodedAbi(address common.Address, encodedAbi string) (*core.Contract, error) {
	// Decode ABI
	abi, err := core.DecodeAbi(encodedAbi)
	if err != nil {
		return nil, fmt.Errorf("Could not decode minipool %s ABI: %w", address, err)
	}

	// Create and return
	return &core.Contract{
		Contract: bind.NewBoundContract(address, *abi, rp.Client, rp.Client, rp.Client),
		Address:  &address,
		ABI:      abi,
		Client:   rp.Client,
	}, nil
}

// Create a contract directly from its ABI
func (rp *RocketPool) CreateMinipoolContractFromAbi(address common.Address, abi *abi.ABI) (*core.Contract, error) {
	// Create and return
	return &core.Contract{
		Contract: bind.NewBoundContract(address, *abi, rp.Client, rp.Client, rp.Client),
		Address:  &address,
		ABI:      abi,
		Client:   rp.Client,
	}, nil
}

// =========================
// === Multicall Helpers ===
// =========================

// Run a multicall query that doesn't perform any return type allocation.
// The 'query' function is an optional general-purpose function you can use to add whatever you want to the multicall
// before running it. The 'queryables' can be used to simply list a collection of IQueryable objects, each of which will
// run 'AddToQuery()' on the multicall for convenience.
func (rp *RocketPool) Query(query func(*batch.MultiCaller) error, opts *bind.CallOpts, queryables ...core.IQueryable) error {
	// Create the multicaller
	mc, err := batch.NewMultiCaller(rp.Client, *rp.MulticallAddress)
	if err != nil {
		return fmt.Errorf("error creating multicaller: %w", err)
	}

	// Add the query function
	if query != nil {
		err = query(mc)
		if err != nil {
			return fmt.Errorf("error running multicall query: %w", err)
		}
	}

	// Add the queryables
	core.AddQueryablesToMulticall(mc, queryables...)

	// Execute the multicall
	_, err = mc.FlexibleCall(true, opts)
	if err != nil {
<<<<<<< HEAD
		return fmt.Errorf("error executing multicall: %w", err)
=======
		return nil, fmt.Errorf("error loading contract %s ABI: %w", contractName, err)
>>>>>>> ac81fc33
	}

	return nil
}

// Run a multicall query that doesn't perform any return type allocation
// Use this if one of the calls is allowed to fail without interrupting the others; the returned result array provides information about the success of each call.
// The 'query' function is an optional general-purpose function you can use to add whatever you want to the multicall
// before running it. The 'queryables' can be used to simply list a collection of IQueryable objects, each of which will
// run 'AddToQuery()' on the multicall for convenience.
func (rp *RocketPool) FlexQuery(query func(*batch.MultiCaller) error, opts *bind.CallOpts, queryables ...core.IQueryable) ([]bool, error) {
	// Create the multicaller
	mc, err := batch.NewMultiCaller(rp.Client, *rp.MulticallAddress)
	if err != nil {
<<<<<<< HEAD
		return nil, fmt.Errorf("error creating multicaller: %w", err)
=======
		return nil, fmt.Errorf("error decoding contract %s ABI: %w", contractName, err)
>>>>>>> ac81fc33
	}

	// Run the query
	if query != nil {
		err = query(mc)
		if err != nil {
			return nil, fmt.Errorf("error running multicall query: %w", err)
		}
	}

	// Add the queryables
	core.AddQueryablesToMulticall(mc, queryables...)

	// Execute the multicall
	return mc.FlexibleCall(false, opts)
}

// Create and execute a multicall query that is too big for one call and must be run in batches
func (rp *RocketPool) BatchQuery(count int, batchSize int, query func(*batch.MultiCaller, int) error, opts *bind.CallOpts) error {
	// Sync
	var wg errgroup.Group
	wg.SetLimit(rp.ConcurrentCallLimit)

	// Run getters in batches
	for i := 0; i < count; i += batchSize {
		i := i
		max := i + batchSize
		if max > count {
			max = count
		}

		// Load details
		wg.Go(func() error {
			mc, err := batch.NewMultiCaller(rp.Client, *rp.MulticallAddress)
			if err != nil {
				return err
			}
			for j := i; j < max; j++ {
				err := query(mc, j)
				if err != nil {
					return fmt.Errorf("error running query adder: %w", err)
				}
			}
			_, err = mc.FlexibleCall(true, opts)
			if err != nil {
				return fmt.Errorf("error executing multicall: %w", err)
			}
			return nil
		})
	}

	// Wait for them all to complete
	if err := wg.Wait(); err != nil {
		return fmt.Errorf("error during multicall query: %w", err)
	}

	return nil
}

// Create and execute a multicall query that is too big for one call and must be run in batches.
// Use this if one of the calls is allowed to fail without interrupting the others; the returned result array provides information about the success of each call.
func (rp *RocketPool) FlexBatchQuery(count int, batchSize int, query func(*batch.MultiCaller, int) error, handleResult func(bool, int) error, opts *bind.CallOpts) error {
	// Sync
	var wg errgroup.Group
	wg.SetLimit(rp.ConcurrentCallLimit)

	// Run getters in batches
	for i := 0; i < count; i += batchSize {
		i := i
		max := i + batchSize
		if max > count {
			max = count
		}

		// Load details
		wg.Go(func() error {
			mc, err := batch.NewMultiCaller(rp.Client, *rp.MulticallAddress)
			if err != nil {
				return err
			}
			for j := i; j < max; j++ {
				err := query(mc, j)
				if err != nil {
					return fmt.Errorf("error running query adder: %w", err)
				}
			}
			results, err := mc.FlexibleCall(false, opts)
			if err != nil {
				return fmt.Errorf("error executing multicall: %w", err)
			}
			for j, result := range results {
				err = handleResult(result, j+i)
				if err != nil {
					return fmt.Errorf("error running query result handler: %w", err)
				}
			}

			return nil
		})
	}

	// Wait for them all to complete
	if err := wg.Wait(); err != nil {
		return fmt.Errorf("error during multicall query: %w", err)
	}

	// Return
	return nil
}

// ===========================
// === Transaction Helpers ===
// ===========================

// Signs a transaction but does not submit it to the network. Use this if you want to sign something offline and submit it later,
// or submit it as part of a bundle.
func (rp *RocketPool) SignTransaction(txInfo *core.TransactionInfo, opts *bind.TransactOpts) (*types.Transaction, error) {
	opts.NoSend = true
	return core.ExecuteTransaction(rp.Client, txInfo.Data, txInfo.To, txInfo.Value, opts)
}

// Signs and submits a transaction to the network.
// The nonce and gas fee info in the provided opts will be used.
// The value will come from the provided txInfo. It will *not* use the value in the provided opts.
func (rp *RocketPool) ExecuteTransaction(txInfo *core.TransactionInfo, opts *bind.TransactOpts) (*types.Transaction, error) {
	return core.ExecuteTransaction(rp.Client, txInfo.Data, txInfo.To, txInfo.Value, opts)
}

// Creates, signs, and submits a transaction to the network using the nonce and value from the original TX info.
// Use this if you don't care about the estimated gas cost and just want to run it as quickly as possible.
// If failOnSimErrors is true, it will treat a simualtion / gas estimation error as a failure and stop before the transaction is submitted to the network.
func (rp *RocketPool) CreateAndExecuteTransaction(creator func() (*core.TransactionInfo, error), failOnSimError bool, opts *bind.TransactOpts) (*types.Transaction, error) {

	txInfo, err := creator()
	if err != nil {
		return nil, fmt.Errorf("error creating TX info: %w", err)
	}
	if failOnSimError && txInfo.SimError != "" {
		return nil, fmt.Errorf("error simulating TX: %s", txInfo.SimError)
	}

	return rp.ExecuteTransaction(txInfo, opts)
}

// Creates, signs, submits, and waits for the transaction to be included in a block.
// The nonce and gas fee info in the provided opts will be used.
// The value will come from the provided txInfo. It will *not* use the value in the provided opts.
// Use this if you don't care about the estimated gas cost and just want to run it as quickly as possible.
// If failOnSimErrors is true, it will treat a simualtion / gas estimation error as a failure and stop before the transaction is submitted to the network.
func (rp *RocketPool) CreateAndWaitForTransaction(creator func() (*core.TransactionInfo, error), failOnSimError bool, opts *bind.TransactOpts) error {
	// Create the TX
	txInfo, err := creator()
	if err != nil {
		return fmt.Errorf("error creating TX info: %w", err)
	}
	if failOnSimError && txInfo.SimError != "" {
		return fmt.Errorf("error simulating TX: %s", txInfo.SimError)
	}

	// Execute the TX
	tx, err := rp.ExecuteTransaction(txInfo, opts)
	if err != nil {
		return fmt.Errorf("error executing TX: %w", err)
	}

	// Wait for the TX
	err = rp.WaitForTransaction(tx)
	if err != nil {
		return fmt.Errorf("error waiting for TX: %w", err)
	}

	return nil
}

// Signs and submits a bundle of transactions to the network that are all sent from the same address.
// The values for each TX will be in each TX info; the value specified in the opts argument is not used.
// NOTE: this assumes the bundle is meant to be submitted sequentially.
// If you want to specify a nonce for the first transaction, add it to the opts argument.
// Each subsequent transaction will then use the next nonce.
func (rp *RocketPool) BatchExecuteTransactions(txInfos []*core.TransactionInfo, opts *bind.TransactOpts) ([]*types.Transaction, error) {
	txs := make([]*types.Transaction, len(txInfos))
	one := big.NewInt(1)
	for i, txInfo := range txInfos {
		tx, err := core.ExecuteTransaction(rp.Client, txInfo.Data, txInfo.To, txInfo.Value, opts)
		if err != nil {
			return nil, fmt.Errorf("error creating transaction %d in bundle: %w", i, err)
		}
		txs[i] = tx
		if opts.Nonce != nil {
			// Increment the nonce for the next TX if it's explicitly set
			opts.Nonce.Add(opts.Nonce, one)
		}
	}
	return txs, nil
}

// Creates, signs, and submits a collection of transactions to the network that are all sent from the same address.
// Use this if you don't care about the estimated gas costs and just want to run them as quickly as possible.
// If failOnSimErrors is true, it will treat simualtion / gas estimation errors as failures and stop before any of transactions are submitted to the network.
// NOTE: this assumes the bundle is meant to be submitted sequentially.
// If you want to specify a nonce for the first transaction, add it to the opts argument.
// Each subsequent transaction will then use the next nonce.
func (rp *RocketPool) BatchCreateAndExecuteTransactions(creators []func() (*core.TransactionInfo, error), failOnSimErrors bool, opts *bind.TransactOpts) ([]*types.Transaction, error) {
	// Create the TXs
	txInfos := make([]*core.TransactionInfo, len(creators))
	for i, creator := range creators {
		txInfo, err := creator()
		if err != nil {
			return nil, fmt.Errorf("error creating TX info for TX %d: %w", i, err)
		}
		if failOnSimErrors && txInfo.SimError != "" {
			return nil, fmt.Errorf("error simulating TX %d: %s", i, txInfo.SimError)
		}
		txInfos[i] = txInfo
	}

	// Run the TXs
	return rp.BatchExecuteTransactions(txInfos, opts)
}

// Creates, signs, and submits a collection of transactions to the network that are all sent from the same address.
// Use this if you don't care about the estimated gas costs and just want to run them as quickly as possible.
// If failOnSimErrors is true, it will treat simualtion / gas estimation errors as failures and stop before any of transactions are submitted to the network.
// NOTE: this assumes the bundle is meant to be submitted sequentially.
// If you want to specify a nonce for the first transaction, add it to the opts argument.
// Each subsequent transaction will then use the next nonce.
func (rp *RocketPool) BatchCreateAndWaitForTransactions(creators []func() (*core.TransactionInfo, error), failOnSimErrors bool, opts *bind.TransactOpts) error {
	// Create the TXs
	txInfos := make([]*core.TransactionInfo, len(creators))
	for i, creator := range creators {
		txInfo, err := creator()
		if err != nil {
			return fmt.Errorf("error creating TX info for TX %d: %w", i, err)
		}
		if failOnSimErrors && txInfo.SimError != "" {
			return fmt.Errorf("error simulating TX %d: %s", i, txInfo.SimError)
		}
		txInfos[i] = txInfo
	}

	// Run the TXs
	txs, err := rp.BatchExecuteTransactions(txInfos, opts)
	if err != nil {
		return fmt.Errorf("error running TXs: %w", err)
	}

	// Wait for the TXs
	err = rp.WaitForTransactions(txs)
	if err != nil {
		return fmt.Errorf("error waiting for TXs: %w", err)
	}

	return nil
}

// Wait for a transaction to get included in blocks
func (rp *RocketPool) WaitForTransaction(tx *types.Transaction) error {
	// Wait for transaction to be included
	txReceipt, err := bind.WaitMined(context.Background(), rp.Client, tx)
	if err != nil {
		return fmt.Errorf("error running transaction %s: %w", tx.Hash().Hex(), err)
	}

	// Check transaction status
	if txReceipt.Status == 0 {
		return fmt.Errorf("transaction %s failed with status 0", tx.Hash().Hex())
	}

	// Return
	return nil
}

// Wait for a set of transactions to get included in blocks
func (rp *RocketPool) WaitForTransactions(txs []*types.Transaction) error {
	var wg errgroup.Group
	for _, tx := range txs {
		tx := tx
		wg.Go(func() error {
			return rp.WaitForTransaction(tx)
		})
	}

	err := wg.Wait()
	if err != nil {
		return fmt.Errorf("error waiting for transactions: %w", err)
	}

	return nil
}

// Wait for a transaction to get included in blocks
func (rp *RocketPool) WaitForTransactionByHash(hash common.Hash) error {
	// Get the TX
	tx, err := rp.getTransactionFromHash(hash)
	if err != nil {
		return fmt.Errorf("error getting transaction %s: %w", hash.Hex(), err)
	}

	// Wait for transaction to be included
	return rp.WaitForTransaction(tx)
}

// Wait for a set of transactions to get included in blocks
func (rp *RocketPool) WaitForTransactionsByHash(hashes []common.Hash) error {
	var wg errgroup.Group

	// Get the TXs from the hashes
	for _, hash := range hashes {
		hash := hash
		wg.Go(func() error {
			return rp.WaitForTransactionByHash(hash)
		})
	}
	err := wg.Wait()
	if err != nil {
		return fmt.Errorf("error waiting for transactions: %w", err)
	}

	// Wait for the TXs
	return nil
}

// Get a TX from its hash
func (rp *RocketPool) getTransactionFromHash(hash common.Hash) (*types.Transaction, error) {
	// Retry for 30 sec if the TX wasn't found
	for i := 0; i < 30; i++ {
		tx, _, err := rp.Client.TransactionByHash(context.Background(), hash)
		if err != nil {
			if err.Error() == "not found" {
				time.Sleep(1 * time.Second)
				continue
			}
			return nil, err
		}

		return tx, nil
	}

	return nil, fmt.Errorf("transaction not found after 30 seconds")
}<|MERGE_RESOLUTION|>--- conflicted
+++ resolved
@@ -46,11 +46,7 @@
 	// Create the RocketStorage binding
 	storage, err := storage.NewStorage(client, rocketStorageAddress)
 	if err != nil {
-<<<<<<< HEAD
-		return nil, fmt.Errorf("error creating rocket storage binding: %w", err)
-=======
 		return nil, fmt.Errorf("error initializing Rocket Pool storage contract: %w", err)
->>>>>>> ac81fc33
 	}
 
 	// Create the balance batcher
@@ -177,11 +173,7 @@
 		return nil
 	}, opts)
 	if err != nil {
-<<<<<<< HEAD
 		return fmt.Errorf("error getting instanced ABIs: %w", err)
-=======
-		return nil, fmt.Errorf("error loading contract %s address: %w", contractName, err)
->>>>>>> ac81fc33
 	}
 
 	// Create the contract objects
@@ -254,7 +246,7 @@
 	// Decode ABI
 	abi, err := core.DecodeAbi(encodedAbi)
 	if err != nil {
-		return nil, fmt.Errorf("Could not decode minipool %s ABI: %w", address, err)
+		return nil, fmt.Errorf("error decoding minipool %s ABI: %w", address, err)
 	}
 
 	// Create and return
@@ -306,11 +298,7 @@
 	// Execute the multicall
 	_, err = mc.FlexibleCall(true, opts)
 	if err != nil {
-<<<<<<< HEAD
 		return fmt.Errorf("error executing multicall: %w", err)
-=======
-		return nil, fmt.Errorf("error loading contract %s ABI: %w", contractName, err)
->>>>>>> ac81fc33
 	}
 
 	return nil
@@ -325,11 +313,7 @@
 	// Create the multicaller
 	mc, err := batch.NewMultiCaller(rp.Client, *rp.MulticallAddress)
 	if err != nil {
-<<<<<<< HEAD
 		return nil, fmt.Errorf("error creating multicaller: %w", err)
-=======
-		return nil, fmt.Errorf("error decoding contract %s ABI: %w", contractName, err)
->>>>>>> ac81fc33
 	}
 
 	// Run the query
