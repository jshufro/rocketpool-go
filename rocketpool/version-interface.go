--- conflicted
+++ resolved
@@ -37,28 +37,18 @@
 		// Parse ABI using the hardcoded string until the contract is deployed
 		abiParsed, err := abi.JSON(strings.NewReader(rocketVersionInterfaceAbiString))
 		if err != nil {
-<<<<<<< HEAD
-			return fmt.Errorf("Could not parse version interface JSON: %w", err)
-=======
-			return 0, fmt.Errorf("error parsing version interface JSON: %w", err)
->>>>>>> ac81fc33
+			return fmt.Errorf("error parsing version interface JSON: %w", err)
 		}
 		versionAbi = &abiParsed
 	}
 
 	// Get the contract version
-<<<<<<< HEAD
 	contract := &core.Contract{
 		Contract: bind.NewBoundContract(address, *versionAbi, nil, nil, nil),
 		Address:  &address,
 		ABI:      versionAbi,
 		Version:  0,
 		Client:   nil,
-=======
-	version := new(uint8)
-	if err := contract.Call(opts, version, "version"); err != nil {
-		return 0, fmt.Errorf("error getting contract version: %w", err)
->>>>>>> ac81fc33
 	}
 	core.AddCall(mc, contract, version_Out, "version")
 	return nil
