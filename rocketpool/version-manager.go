--- conflicted
+++ resolved
@@ -34,57 +34,6 @@
 	}
 }
 
-<<<<<<< HEAD
-=======
-// Get the contract with the provided name and version wrapper
-func getLegacyContract(rp *RocketPool, contractName string, m LegacyVersionWrapper, opts *bind.CallOpts) (*Contract, error) {
-
-	legacyName, exists := m.GetVersionedContractName(contractName)
-	if !exists {
-		// This wasn't upgraded in previous versions
-		return rp.GetContract(contractName, opts)
-	}
-
-	// Check for cached contract
-	if cached, ok := rp.getCachedContract(legacyName); ok {
-		if time.Now().Unix()-cached.time <= CacheTTL {
-			return cached.contract, nil
-		} else {
-			rp.deleteCachedContract(legacyName)
-		}
-	}
-
-	// Try to get the legacy address from RocketStorage first
-	emptyAddress := common.Address{}
-	address, err := rp.RocketStorage.GetAddress(nil, crypto.Keccak256Hash([]byte("contract.address"), []byte(legacyName)))
-	if err != nil {
-		return nil, fmt.Errorf("error loading v%s contract %s address: %w", m.GetVersion().String(), contractName, err)
-	}
-
-	if address == emptyAddress {
-		// Not found, so the legacy contract is still on the network - try loading the original contract name instead
-		return rp.GetContract(contractName, opts)
-	}
-
-	// If we're here, we have a legacy contract
-	abiEncoded := m.GetEncodedABI(contractName)
-	abi, err := DecodeAbi(abiEncoded)
-	if err != nil {
-		return nil, fmt.Errorf("error decoding contract %s ABI: %w", contractName, err)
-	}
-
-	contract := &Contract{
-		Contract: bind.NewBoundContract(address, *abi, rp.Client, rp.Client, rp.Client),
-		Address:  &address,
-		ABI:      abi,
-		Client:   rp.Client,
-	}
-
-	return contract, nil
-
-}
-
->>>>>>> ac81fc33
 // Get the contract with the provided name, address, and version wrapper
 func getLegacyContractWithAddress(rp *RocketPool, contractName string, address common.Address, m LegacyVersionWrapper) (*core.Contract, error) {
 
