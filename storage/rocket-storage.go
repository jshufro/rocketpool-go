--- conflicted
+++ resolved
@@ -1,24 +1,15 @@
 package storage
 
 import (
-<<<<<<< HEAD
 	"math/big"
 	"strings"
-=======
-	"fmt"
-	"math/big"
->>>>>>> 9226e1a0
 
 	"github.com/ethereum/go-ethereum/accounts/abi"
 	"github.com/ethereum/go-ethereum/accounts/abi/bind"
 	"github.com/ethereum/go-ethereum/common"
 	"github.com/ethereum/go-ethereum/crypto"
-<<<<<<< HEAD
 	batch "github.com/rocket-pool/batch-query"
 	"github.com/rocket-pool/rocketpool-go/core"
-=======
-	"github.com/rocket-pool/rocketpool-go/rocketpool"
->>>>>>> 9226e1a0
 )
 
 // ===============
@@ -73,29 +64,14 @@
 	core.AddCall(mc, c.Contract, address_Out, "getAddress", key)
 }
 
-<<<<<<< HEAD
 // Get an ABI
 func (c *Storage) GetAbi(mc *batch.MultiCaller, abiEncoded_Out *string, contractName string) {
 	key := crypto.Keccak256Hash([]byte("contract.abi"), []byte(contractName))
 	core.AddCall(mc, c.Contract, abiEncoded_Out, "getString", key)
-=======
-// Set a node's withdrawal address
-func ConfirmWithdrawalAddress(rp *rocketpool.RocketPool, nodeAddress common.Address, opts *bind.TransactOpts) (common.Hash, error) {
-	tx, err := rp.RocketStorageContract.Transact(opts, "confirmWithdrawalAddress", nodeAddress)
-	if err != nil {
-		return common.Hash{}, fmt.Errorf("Could not confirm node withdrawal address: %w", err)
-	}
-	return tx.Hash(), nil
 }
 
 // Get the number of the block that Rocket Pool was deployed on
-func GetDeployBlock(rp *rocketpool.RocketPool) (*big.Int, error) {
+func (c *Storage) GetDeployBlock(mc *batch.MultiCaller, result_Out **big.Int) {
 	deployBlockHash := crypto.Keccak256Hash([]byte("deploy.block"))
-	deployBlock, err := rp.RocketStorage.GetUint(nil, deployBlockHash)
-	if err != nil {
-		return nil, fmt.Errorf("error getting Rocket Pool deployment block: %w", err)
-	}
-
-	return deployBlock, nil
->>>>>>> 9226e1a0
+	c.GetUint(mc, result_Out, deployBlockHash)
 }