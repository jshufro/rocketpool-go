package state

import (
	"context"
	"fmt"
	"math/big"

	"github.com/ethereum/go-ethereum/accounts/abi/bind"
	"github.com/ethereum/go-ethereum/common"
	"github.com/ethereum/go-ethereum/crypto"
	"github.com/hashicorp/go-version"
	batch "github.com/rocket-pool/batch-query"
	"github.com/rocket-pool/rocketpool-go/core"
	"github.com/rocket-pool/rocketpool-go/rocketpool"
)

// Container for network contracts
type NetworkContracts struct {
	// Non-RP Utility
	BalanceBatcher     *batch.BalanceBatcher
	MulticallerAddress common.Address
	ElBlockNumber      *big.Int

	// Network version
	Version *version.Version

	// Redstone
	RocketDAONodeTrusted                 *core.Contract
	RocketDAONodeTrustedSettingsMinipool *core.Contract
	RocketDAOProtocolSettingsMinipool    *core.Contract
	RocketDAOProtocolSettingsNetwork     *core.Contract
	RocketDAOProtocolSettingsNode        *core.Contract
	RocketDepositPool                    *core.Contract
	RocketMinipoolManager                *core.Contract
	RocketMinipoolQueue                  *core.Contract
	RocketNetworkBalances                *core.Contract
	RocketNetworkFees                    *core.Contract
	RocketNetworkPrices                  *core.Contract
	RocketNodeDeposit                    *core.Contract
	RocketNodeDistributorFactory         *core.Contract
	RocketNodeManager                    *core.Contract
	RocketNodeStaking                    *core.Contract
	RocketRewardsPool                    *core.Contract
	RocketSmoothingPool                  *core.Contract
	RocketStorage                        *core.Contract
	RocketTokenRETH                      *core.Contract
	RocketTokenRPL                       *core.Contract
	RocketTokenRPLFixedSupply            *core.Contract

	// Atlas
	RocketMinipoolBondReducer *core.Contract

	// Houston
<<<<<<< HEAD
	RocketDAOProtocolProposal *core.Contract
=======
	RocketDAOProtocolProposal *rocketpool.Contract
	RocketDAOProtocolVerifier *rocketpool.Contract
>>>>>>> 3035821b
}

type contractArtifacts struct {
	name       string
	address    common.Address
	abiEncoded string
	contract   **core.Contract
}

// Get a new network contracts container
func NewNetworkContracts(rp *rocketpool.RocketPool, multicallerAddress common.Address, balanceBatcherAddress common.Address, isHoustonDeployed bool, opts *bind.CallOpts) (*NetworkContracts, error) {
	// Get the latest block number if it's not provided
	if opts == nil {
		latestElBlock, err := rp.Client.BlockNumber(context.Background())
		if err != nil {
			return nil, fmt.Errorf("error getting latest block number: %w", err)
		}
		opts = &bind.CallOpts{
			BlockNumber: big.NewInt(0).SetUint64(latestElBlock),
		}
	}

	// Create the contract binding
	contracts := &NetworkContracts{
		RocketStorage:      rp.Storage.Contract,
		ElBlockNumber:      opts.BlockNumber,
		MulticallerAddress: multicallerAddress,
	}

	// Create the balance batcher
	var err error
	contracts.BalanceBatcher, err = batch.NewBalanceBatcher(rp.Client, balanceBatcherAddress, 1000, 6)
	if err != nil {
		return nil, err
	}

	// Create the contract wrappers for Redstone
	wrappers := []contractArtifacts{
		{
			name:     "rocketDAONodeTrusted",
			contract: &contracts.RocketDAONodeTrusted,
		}, {
			name:     "rocketDAONodeTrustedSettingsMinipool",
			contract: &contracts.RocketDAONodeTrustedSettingsMinipool,
		}, {
			name:     "rocketDAOProtocolSettingsMinipool",
			contract: &contracts.RocketDAOProtocolSettingsMinipool,
		}, {
			name:     "rocketDAOProtocolSettingsNetwork",
			contract: &contracts.RocketDAOProtocolSettingsNetwork,
		}, {
			name:     "rocketDAOProtocolSettingsNode",
			contract: &contracts.RocketDAOProtocolSettingsNode,
		}, {
			name:     "rocketDepositPool",
			contract: &contracts.RocketDepositPool,
		}, {
			name:     "rocketMinipoolManager",
			contract: &contracts.RocketMinipoolManager,
		}, {
			name:     "rocketMinipoolQueue",
			contract: &contracts.RocketMinipoolQueue,
		}, {
			name:     "rocketNetworkBalances",
			contract: &contracts.RocketNetworkBalances,
		}, {
			name:     "rocketNetworkFees",
			contract: &contracts.RocketNetworkFees,
		}, {
			name:     "rocketNetworkPrices",
			contract: &contracts.RocketNetworkPrices,
		}, {
			name:     "rocketNodeDeposit",
			contract: &contracts.RocketNodeDeposit,
		}, {
			name:     "rocketNodeDistributorFactory",
			contract: &contracts.RocketNodeDistributorFactory,
		}, {
			name:     "rocketNodeManager",
			contract: &contracts.RocketNodeManager,
		}, {
			name:     "rocketNodeStaking",
			contract: &contracts.RocketNodeStaking,
		}, {
			name:     "rocketRewardsPool",
			contract: &contracts.RocketRewardsPool,
		}, {
			name:     "rocketSmoothingPool",
			contract: &contracts.RocketSmoothingPool,
		}, {
			name:     "rocketTokenRETH",
			contract: &contracts.RocketTokenRETH,
		}, {
			name:     "rocketTokenRPL",
			contract: &contracts.RocketTokenRPL,
		}, {
			name:     "rocketTokenRPLFixedSupply",
			contract: &contracts.RocketTokenRPLFixedSupply,
		},
	}

	// Atlas wrappers
	wrappers = append(wrappers, contractArtifacts{
		name:     "rocketMinipoolBondReducer",
		contract: &contracts.RocketMinipoolBondReducer,
	})

	// Houston wrappers
	if isHoustonDeployed {
		wrappers = append(wrappers, contractArtifacts{
			name:     "rocketDAOProtocolProposal",
			contract: &contracts.RocketDAOProtocolProposal,
		}, contractArtifacts{
			name:     "rocketDAOProtocolVerifier",
			contract: &contracts.RocketDAOProtocolVerifier,
		})
<<<<<<< HEAD
	}

	// Create a multicaller
	mc, err := batch.NewMultiCaller(rp.Client, multicallerAddress)
	if err != nil {
		return nil, fmt.Errorf("error creating multicaller: %w", err)
=======
>>>>>>> 3035821b
	}

	// Add the address and ABI getters to multicall
	for i, wrapper := range wrappers {
		// Add the address getter
		core.AddCall(mc, contracts.RocketStorage, &wrappers[i].address, "getAddress", [32]byte(crypto.Keccak256Hash([]byte("contract.address"), []byte(wrapper.name))))

		// Add the ABI getter
		core.AddCall(mc, contracts.RocketStorage, &wrappers[i].abiEncoded, "getString", [32]byte(crypto.Keccak256Hash([]byte("contract.abi"), []byte(wrapper.name))))
	}

	// Run the multi-getter
	_, err = mc.FlexibleCall(true, opts)
	if err != nil {
		return nil, fmt.Errorf("error executing multicall for contract retrieval: %w", err)
	}

	// Postprocess the contracts
	for i, wrapper := range wrappers {
		// Decode the ABI
		abi, err := core.DecodeAbi(wrapper.abiEncoded)
		if err != nil {
			return nil, fmt.Errorf("error decoding ABI for %s: %w", wrapper.name, err)
		}

		// Create the contract binding
		contract := &core.Contract{
			Contract: bind.NewBoundContract(wrapper.address, *abi, rp.Client, rp.Client, rp.Client),
			Address:  &wrappers[i].address,
			ABI:      abi,
			Client:   rp.Client,
		}

		// Set the contract in the main wrapper object
		*wrappers[i].contract = contract
	}

	err = contracts.getCurrentVersion(rp)
	if err != nil {
		return nil, fmt.Errorf("error getting network contract version: %w", err)
	}

	return contracts, nil
}

// Get the current version of the network
func (c *NetworkContracts) getCurrentVersion(rp *rocketpool.RocketPool) error {
	opts := &bind.CallOpts{
		BlockNumber: c.ElBlockNumber,
	}

	// Get the contract versions
	var nodeStakingVersion uint8
	var nodeMgrVersion uint8
	err := rp.Query(func(mc *batch.MultiCaller) error {
		rocketpool.GetContractVersion(mc, &nodeStakingVersion, *c.RocketNodeStaking.Address)
		rocketpool.GetContractVersion(mc, &nodeMgrVersion, *c.RocketNodeManager.Address)
		return nil
	}, opts)
	if err != nil {
		return fmt.Errorf("error checking node staking version: %w", err)
	}

	// Check for v1.2
	if nodeStakingVersion > 3 {
		c.Version, err = version.NewSemver("1.2.0")
		return err
	}

	// Check for v1.1
	if err != nil {
		return fmt.Errorf("error checking node manager version: %w", err)
	}
	if nodeMgrVersion > 1 {
		c.Version, err = version.NewSemver("1.1.0")
		return err
	}

	// v1.0
	c.Version, err = version.NewSemver("1.0.0")
	return err
}<|MERGE_RESOLUTION|>--- conflicted
+++ resolved
@@ -51,12 +51,8 @@
 	RocketMinipoolBondReducer *core.Contract
 
 	// Houston
-<<<<<<< HEAD
 	RocketDAOProtocolProposal *core.Contract
-=======
-	RocketDAOProtocolProposal *rocketpool.Contract
-	RocketDAOProtocolVerifier *rocketpool.Contract
->>>>>>> 3035821b
+	RocketDAOProtocolVerifier *core.Contract
 }
 
 type contractArtifacts struct {
@@ -173,15 +169,12 @@
 			name:     "rocketDAOProtocolVerifier",
 			contract: &contracts.RocketDAOProtocolVerifier,
 		})
-<<<<<<< HEAD
 	}
 
 	// Create a multicaller
 	mc, err := batch.NewMultiCaller(rp.Client, multicallerAddress)
 	if err != nil {
 		return nil, fmt.Errorf("error creating multicaller: %w", err)
-=======
->>>>>>> 3035821b
 	}
 
 	// Add the address and ABI getters to multicall
