package state

import (
	"context"
	"fmt"
	"math/big"

	"github.com/ethereum/go-ethereum/accounts/abi/bind"
	"github.com/ethereum/go-ethereum/common"
	"github.com/ethereum/go-ethereum/crypto"
	"github.com/hashicorp/go-version"
	batch "github.com/rocket-pool/batch-query"
	"github.com/rocket-pool/rocketpool-go/core"
	"github.com/rocket-pool/rocketpool-go/rocketpool"
)

// Container for network contracts
type NetworkContracts struct {
	// Non-RP Utility
	BalanceBatcher     *batch.BalanceBatcher
	MulticallerAddress common.Address
	ElBlockNumber      *big.Int

	// Network version
	Version *version.Version

	// Redstone
	RocketDAONodeTrusted                 *core.Contract
	RocketDAONodeTrustedSettingsMinipool *core.Contract
	RocketDAOProtocolSettingsMinipool    *core.Contract
	RocketDAOProtocolSettingsNetwork     *core.Contract
	RocketDAOProtocolSettingsNode        *core.Contract
	RocketDepositPool                    *core.Contract
	RocketMinipoolManager                *core.Contract
	RocketMinipoolQueue                  *core.Contract
	RocketNetworkBalances                *core.Contract
	RocketNetworkFees                    *core.Contract
	RocketNetworkPrices                  *core.Contract
	RocketNodeDeposit                    *core.Contract
	RocketNodeDistributorFactory         *core.Contract
	RocketNodeManager                    *core.Contract
	RocketNodeStaking                    *core.Contract
	RocketRewardsPool                    *core.Contract
	RocketSmoothingPool                  *core.Contract
	RocketStorage                        *core.Contract
	RocketTokenRETH                      *core.Contract
	RocketTokenRPL                       *core.Contract
	RocketTokenRPLFixedSupply            *core.Contract

	// Atlas
<<<<<<< HEAD
	RocketMinipoolBondReducer *core.Contract
=======
	RocketMinipoolBondReducer *rocketpool.Contract

	// Houston
	RocketDAOProtocolProposal *rocketpool.Contract
>>>>>>> f50dcf18
}

type contractArtifacts struct {
	name       string
	address    common.Address
	abiEncoded string
	contract   **core.Contract
}

// Get a new network contracts container
func NewNetworkContracts(rp *rocketpool.RocketPool, multicallerAddress common.Address, balanceBatcherAddress common.Address, isHoustonDeployed bool, opts *bind.CallOpts) (*NetworkContracts, error) {
	// Get the latest block number if it's not provided
	if opts == nil {
		latestElBlock, err := rp.Client.BlockNumber(context.Background())
		if err != nil {
			return nil, fmt.Errorf("error getting latest block number: %w", err)
		}
		opts = &bind.CallOpts{
			BlockNumber: big.NewInt(0).SetUint64(latestElBlock),
		}
	}

	// Create the contract binding
	contracts := &NetworkContracts{
		RocketStorage:      rp.Storage.Contract,
		ElBlockNumber:      opts.BlockNumber,
		MulticallerAddress: multicallerAddress,
	}

	// Create the balance batcher
	var err error
	contracts.BalanceBatcher, err = batch.NewBalanceBatcher(rp.Client, balanceBatcherAddress, 1000, 6)
	if err != nil {
		return nil, err
	}

	// Create the contract wrappers for Redstone
	wrappers := []contractArtifacts{
		{
			name:     "rocketDAONodeTrusted",
			contract: &contracts.RocketDAONodeTrusted,
		}, {
			name:     "rocketDAONodeTrustedSettingsMinipool",
			contract: &contracts.RocketDAONodeTrustedSettingsMinipool,
		}, {
			name:     "rocketDAOProtocolSettingsMinipool",
			contract: &contracts.RocketDAOProtocolSettingsMinipool,
		}, {
			name:     "rocketDAOProtocolSettingsNetwork",
			contract: &contracts.RocketDAOProtocolSettingsNetwork,
		}, {
			name:     "rocketDAOProtocolSettingsNode",
			contract: &contracts.RocketDAOProtocolSettingsNode,
		}, {
			name:     "rocketDepositPool",
			contract: &contracts.RocketDepositPool,
		}, {
			name:     "rocketMinipoolManager",
			contract: &contracts.RocketMinipoolManager,
		}, {
			name:     "rocketMinipoolQueue",
			contract: &contracts.RocketMinipoolQueue,
		}, {
			name:     "rocketNetworkBalances",
			contract: &contracts.RocketNetworkBalances,
		}, {
			name:     "rocketNetworkFees",
			contract: &contracts.RocketNetworkFees,
		}, {
			name:     "rocketNetworkPrices",
			contract: &contracts.RocketNetworkPrices,
		}, {
			name:     "rocketNodeDeposit",
			contract: &contracts.RocketNodeDeposit,
		}, {
			name:     "rocketNodeDistributorFactory",
			contract: &contracts.RocketNodeDistributorFactory,
		}, {
			name:     "rocketNodeManager",
			contract: &contracts.RocketNodeManager,
		}, {
			name:     "rocketNodeStaking",
			contract: &contracts.RocketNodeStaking,
		}, {
			name:     "rocketRewardsPool",
			contract: &contracts.RocketRewardsPool,
		}, {
			name:     "rocketSmoothingPool",
			contract: &contracts.RocketSmoothingPool,
		}, {
			name:     "rocketTokenRETH",
			contract: &contracts.RocketTokenRETH,
		}, {
			name:     "rocketTokenRPL",
			contract: &contracts.RocketTokenRPL,
		}, {
			name:     "rocketTokenRPLFixedSupply",
			contract: &contracts.RocketTokenRPLFixedSupply,
		},
	}

	// Atlas wrappers
	wrappers = append(wrappers, contractArtifacts{
		name:     "rocketMinipoolBondReducer",
		contract: &contracts.RocketMinipoolBondReducer,
	})

<<<<<<< HEAD
	// Create a multicaller
	mc, err := batch.NewMultiCaller(rp.Client, multicallerAddress)
	if err != nil {
		return nil, fmt.Errorf("error creating multicaller: %w", err)
=======
	// Houston wrappers
	if isHoustonDeployed {
		wrappers = append(wrappers, contractArtifacts{
			name:     "rocketDAOProtocolProposal",
			contract: &contracts.RocketDAOProtocolProposal,
		})

>>>>>>> f50dcf18
	}

	// Add the address and ABI getters to multicall
	for i, wrapper := range wrappers {
		// Add the address getter
		core.AddCall(mc, contracts.RocketStorage, &wrappers[i].address, "getAddress", [32]byte(crypto.Keccak256Hash([]byte("contract.address"), []byte(wrapper.name))))

		// Add the ABI getter
		core.AddCall(mc, contracts.RocketStorage, &wrappers[i].abiEncoded, "getString", [32]byte(crypto.Keccak256Hash([]byte("contract.abi"), []byte(wrapper.name))))
	}

	// Run the multi-getter
	_, err = mc.FlexibleCall(true, opts)
	if err != nil {
		return nil, fmt.Errorf("error executing multicall for contract retrieval: %w", err)
	}

	// Postprocess the contracts
	for i, wrapper := range wrappers {
		// Decode the ABI
		abi, err := core.DecodeAbi(wrapper.abiEncoded)
		if err != nil {
			return nil, fmt.Errorf("error decoding ABI for %s: %w", wrapper.name, err)
		}

		// Create the contract binding
		contract := &core.Contract{
			Contract: bind.NewBoundContract(wrapper.address, *abi, rp.Client, rp.Client, rp.Client),
			Address:  &wrappers[i].address,
			ABI:      abi,
			Client:   rp.Client,
		}

		// Set the contract in the main wrapper object
		*wrappers[i].contract = contract
	}

	err = contracts.getCurrentVersion(rp)
	if err != nil {
		return nil, fmt.Errorf("error getting network contract version: %w", err)
	}

	return contracts, nil
}

// Get the current version of the network
func (c *NetworkContracts) getCurrentVersion(rp *rocketpool.RocketPool) error {
	opts := &bind.CallOpts{
		BlockNumber: c.ElBlockNumber,
	}

	// Get the contract versions
	var nodeStakingVersion uint8
	var nodeMgrVersion uint8
	err := rp.Query(func(mc *batch.MultiCaller) error {
		rocketpool.GetContractVersion(mc, &nodeStakingVersion, *c.RocketNodeStaking.Address)
		rocketpool.GetContractVersion(mc, &nodeMgrVersion, *c.RocketNodeManager.Address)
		return nil
	}, opts)
	if err != nil {
		return fmt.Errorf("error checking node staking version: %w", err)
	}

	// Check for v1.2
	if nodeStakingVersion > 3 {
		c.Version, err = version.NewSemver("1.2.0")
		return err
	}

	// Check for v1.1
	if err != nil {
		return fmt.Errorf("error checking node manager version: %w", err)
	}
	if nodeMgrVersion > 1 {
		c.Version, err = version.NewSemver("1.1.0")
		return err
	}

	// v1.0
	c.Version, err = version.NewSemver("1.0.0")
	return err
}<|MERGE_RESOLUTION|>--- conflicted
+++ resolved
@@ -48,14 +48,10 @@
 	RocketTokenRPLFixedSupply            *core.Contract
 
 	// Atlas
-<<<<<<< HEAD
 	RocketMinipoolBondReducer *core.Contract
-=======
-	RocketMinipoolBondReducer *rocketpool.Contract
 
 	// Houston
-	RocketDAOProtocolProposal *rocketpool.Contract
->>>>>>> f50dcf18
+	RocketDAOProtocolProposal *core.Contract
 }
 
 type contractArtifacts struct {
@@ -163,20 +159,18 @@
 		contract: &contracts.RocketMinipoolBondReducer,
 	})
 
-<<<<<<< HEAD
-	// Create a multicaller
-	mc, err := batch.NewMultiCaller(rp.Client, multicallerAddress)
-	if err != nil {
-		return nil, fmt.Errorf("error creating multicaller: %w", err)
-=======
 	// Houston wrappers
 	if isHoustonDeployed {
 		wrappers = append(wrappers, contractArtifacts{
 			name:     "rocketDAOProtocolProposal",
 			contract: &contracts.RocketDAOProtocolProposal,
 		})
-
->>>>>>> f50dcf18
+	}
+
+	// Create a multicaller
+	mc, err := batch.NewMultiCaller(rp.Client, multicallerAddress)
+	if err != nil {
+		return nil, fmt.Errorf("error creating multicaller: %w", err)
 	}
 
 	// Add the address and ABI getters to multicall
