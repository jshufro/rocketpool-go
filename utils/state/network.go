--- conflicted
+++ resolved
@@ -21,7 +21,6 @@
 
 type NetworkDetails struct {
 	// Redstone
-<<<<<<< HEAD
 	RplPrice                      *big.Int
 	MinCollateralFraction         *big.Int
 	MaxCollateralFraction         *big.Int
@@ -53,46 +52,10 @@
 	SmoothingPoolBalance          *big.Int
 	NodeFee                       float64
 	BalancesBlock                 *big.Int
-	LatestReportableBalancesBlock *big.Int
+	LatestReportableBalancesBlock uint64
 	SubmitBalancesEnabled         bool
 	SubmitPricesEnabled           bool
 	MinipoolLaunchTimeout         *big.Int
-=======
-	RplPrice                          *big.Int
-	MinCollateralFraction             *big.Int
-	MaxCollateralFraction             *big.Int
-	IntervalDuration                  time.Duration
-	IntervalStart                     time.Time
-	NodeOperatorRewardsPercent        *big.Int
-	TrustedNodeOperatorRewardsPercent *big.Int
-	ProtocolDaoRewardsPercent         *big.Int
-	PendingRPLRewards                 *big.Int
-	RewardIndex                       uint64
-	ScrubPeriod                       time.Duration
-	SmoothingPoolAddress              common.Address
-	DepositPoolBalance                *big.Int
-	DepositPoolExcess                 *big.Int
-	QueueCapacity                     minipool.QueueCapacity
-	QueueLength                       *big.Int
-	RPLInflationIntervalRate          *big.Int
-	RPLTotalSupply                    *big.Int
-	PricesBlock                       uint64
-	LatestReportablePricesBlock       uint64
-	ETHUtilizationRate                float64
-	StakingETHBalance                 *big.Int
-	RETHExchangeRate                  float64
-	TotalETHBalance                   *big.Int
-	RETHBalance                       *big.Int
-	TotalRETHSupply                   *big.Int
-	TotalRPLStake                     *big.Int
-	SmoothingPoolBalance              *big.Int
-	NodeFee                           float64
-	BalancesBlock                     *big.Int
-	LatestReportableBalancesBlock     uint64
-	SubmitBalancesEnabled             bool
-	SubmitPricesEnabled               bool
-	MinipoolLaunchTimeout             *big.Int
->>>>>>> f50dcf18
 
 	// Atlas
 	PromotionScrubPeriod      time.Duration
@@ -136,7 +99,6 @@
 	var windowLengthRaw *big.Int
 
 	// Multicall getters
-<<<<<<< HEAD
 	mc, err := batch.NewMultiCaller(rp.Client, contracts.MulticallerAddress)
 	if err != nil {
 		return nil, fmt.Errorf("error creating multicaller: %w", err)
@@ -160,7 +122,6 @@
 	core.AddCall(mc, contracts.RocketTokenRPL, &details.RPLInflationIntervalRate, "getInflationIntervalRate")
 	core.AddCall(mc, contracts.RocketTokenRPL, &details.RPLTotalSupply, "totalSupply")
 	core.AddCall(mc, contracts.RocketNetworkPrices, &pricesBlock, "getPricesBlock")
-	core.AddCall(mc, contracts.RocketNetworkPrices, &latestReportablePricesBlock, "getLatestReportableBlock")
 	core.AddCall(mc, contracts.RocketNetworkBalances, &ethUtilizationRate, "getETHUtilizationRate")
 	core.AddCall(mc, contracts.RocketNetworkBalances, &details.StakingETHBalance, "getStakingETHBalance")
 	core.AddCall(mc, contracts.RocketTokenRETH, &rETHExchangeRate, "getExchangeRate")
@@ -169,42 +130,9 @@
 	core.AddCall(mc, contracts.RocketNodeStaking, &details.TotalRPLStake, "getTotalRPLStake")
 	core.AddCall(mc, contracts.RocketNetworkFees, &nodeFee, "getNodeFee")
 	core.AddCall(mc, contracts.RocketNetworkBalances, &balancesBlock, "getBalancesBlock")
-	core.AddCall(mc, contracts.RocketNetworkBalances, &latestReportableBalancesBlock, "getLatestReportableBlock")
 	core.AddCall(mc, contracts.RocketDAOProtocolSettingsNetwork, &details.SubmitBalancesEnabled, "getSubmitBalancesEnabled")
 	core.AddCall(mc, contracts.RocketDAOProtocolSettingsNetwork, &details.SubmitPricesEnabled, "getSubmitPricesEnabled")
 	core.AddCall(mc, contracts.RocketDAOProtocolSettingsMinipool, &minipoolLaunchTimeout, "getLaunchTimeout")
-=======
-	contracts.Multicaller.AddCall(contracts.RocketNetworkPrices, &details.RplPrice, "getRPLPrice")
-	contracts.Multicaller.AddCall(contracts.RocketDAOProtocolSettingsNode, &details.MinCollateralFraction, "getMinimumPerMinipoolStake")
-	contracts.Multicaller.AddCall(contracts.RocketDAOProtocolSettingsNode, &details.MaxCollateralFraction, "getMaximumPerMinipoolStake")
-	contracts.Multicaller.AddCall(contracts.RocketRewardsPool, &rewardIndex, "getRewardIndex")
-	contracts.Multicaller.AddCall(contracts.RocketRewardsPool, &intervalStart, "getClaimIntervalTimeStart")
-	contracts.Multicaller.AddCall(contracts.RocketRewardsPool, &intervalDuration, "getClaimIntervalTime")
-	contracts.Multicaller.AddCall(contracts.RocketRewardsPool, &details.NodeOperatorRewardsPercent, "getClaimingContractPerc", "rocketClaimNode")
-	contracts.Multicaller.AddCall(contracts.RocketRewardsPool, &details.TrustedNodeOperatorRewardsPercent, "getClaimingContractPerc", "rocketClaimTrustedNode")
-	contracts.Multicaller.AddCall(contracts.RocketRewardsPool, &details.ProtocolDaoRewardsPercent, "getClaimingContractPerc", "rocketClaimDAO")
-	contracts.Multicaller.AddCall(contracts.RocketRewardsPool, &details.PendingRPLRewards, "getPendingRPLRewards")
-	contracts.Multicaller.AddCall(contracts.RocketDAONodeTrustedSettingsMinipool, &scrubPeriodSeconds, "getScrubPeriod")
-	contracts.Multicaller.AddCall(contracts.RocketDepositPool, &details.DepositPoolBalance, "getBalance")
-	contracts.Multicaller.AddCall(contracts.RocketDepositPool, &details.DepositPoolExcess, "getExcessBalance")
-	contracts.Multicaller.AddCall(contracts.RocketMinipoolQueue, &totalQueueCapacity, "getTotalCapacity")
-	contracts.Multicaller.AddCall(contracts.RocketMinipoolQueue, &effectiveQueueCapacity, "getEffectiveCapacity")
-	contracts.Multicaller.AddCall(contracts.RocketMinipoolQueue, &totalQueueLength, "getTotalLength")
-	contracts.Multicaller.AddCall(contracts.RocketTokenRPL, &details.RPLInflationIntervalRate, "getInflationIntervalRate")
-	contracts.Multicaller.AddCall(contracts.RocketTokenRPL, &details.RPLTotalSupply, "totalSupply")
-	contracts.Multicaller.AddCall(contracts.RocketNetworkPrices, &pricesBlock, "getPricesBlock")
-	contracts.Multicaller.AddCall(contracts.RocketNetworkBalances, &ethUtilizationRate, "getETHUtilizationRate")
-	contracts.Multicaller.AddCall(contracts.RocketNetworkBalances, &details.StakingETHBalance, "getStakingETHBalance")
-	contracts.Multicaller.AddCall(contracts.RocketTokenRETH, &rETHExchangeRate, "getExchangeRate")
-	contracts.Multicaller.AddCall(contracts.RocketNetworkBalances, &details.TotalETHBalance, "getTotalETHBalance")
-	contracts.Multicaller.AddCall(contracts.RocketTokenRETH, &details.TotalRETHSupply, "totalSupply")
-	contracts.Multicaller.AddCall(contracts.RocketNodeStaking, &details.TotalRPLStake, "getTotalRPLStake")
-	contracts.Multicaller.AddCall(contracts.RocketNetworkFees, &nodeFee, "getNodeFee")
-	contracts.Multicaller.AddCall(contracts.RocketNetworkBalances, &balancesBlock, "getBalancesBlock")
-	contracts.Multicaller.AddCall(contracts.RocketDAOProtocolSettingsNetwork, &details.SubmitBalancesEnabled, "getSubmitBalancesEnabled")
-	contracts.Multicaller.AddCall(contracts.RocketDAOProtocolSettingsNetwork, &details.SubmitPricesEnabled, "getSubmitPricesEnabled")
-	contracts.Multicaller.AddCall(contracts.RocketDAOProtocolSettingsMinipool, &minipoolLaunchTimeout, "getLaunchTimeout")
->>>>>>> f50dcf18
 
 	// Atlas things
 	core.AddCall(mc, contracts.RocketDAONodeTrustedSettingsMinipool, &promotionScrubPeriodSeconds, "getPromotionScrubPeriod")
@@ -212,21 +140,17 @@
 	core.AddCall(mc, contracts.RocketDAONodeTrustedSettingsMinipool, &windowLengthRaw, "getBondReductionWindowLength")
 	core.AddCall(mc, contracts.RocketDepositPool, &details.DepositPoolUserBalance, "getUserBalance")
 
-<<<<<<< HEAD
-	_, err = mc.FlexibleCall(true, opts)
-=======
 	// Houston
 	if isHoustonDeployed {
-		contracts.Multicaller.AddCall(contracts.RocketDAOProtocolSettingsNetwork, &pricesSubmissionFrequency, "getSubmitPricesFrequency")
-		contracts.Multicaller.AddCall(contracts.RocketDAOProtocolSettingsNetwork, &balancesSubmissionFrequency, "getSubmitBalancesFrequency")
+		core.AddCall(mc, contracts.RocketDAOProtocolSettingsNetwork, &pricesSubmissionFrequency, "getSubmitPricesFrequency")
+		core.AddCall(mc, contracts.RocketDAOProtocolSettingsNetwork, &balancesSubmissionFrequency, "getSubmitBalancesFrequency")
 	} else {
 		// getLatestReportableBlock was deprecated on Houston
-		contracts.Multicaller.AddCall(contracts.RocketNetworkPrices, &latestReportablePricesBlock, "getLatestReportableBlock")
-		contracts.Multicaller.AddCall(contracts.RocketNetworkBalances, &latestReportableBalancesBlock, "getLatestReportableBlock")
-	}
-
-	_, err := contracts.Multicaller.FlexibleCall(true, opts)
->>>>>>> f50dcf18
+		core.AddCall(mc, contracts.RocketNetworkPrices, &latestReportablePricesBlock, "getLatestReportableBlock")
+		core.AddCall(mc, contracts.RocketNetworkBalances, &latestReportableBalancesBlock, "getLatestReportableBlock")
+	}
+
+	_, err = mc.FlexibleCall(true, opts)
 	if err != nil {
 		return nil, fmt.Errorf("error executing multicall: %w", err)
 	}
