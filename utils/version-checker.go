--- conflicted
+++ resolved
@@ -9,18 +9,17 @@
 )
 
 func GetCurrentVersion(rp *rocketpool.RocketPool, opts *bind.CallOpts) (*version.Version, error) {
-
-<<<<<<< HEAD
 	nodeStaking, err := rp.GetContract(rocketpool.ContractName_RocketNodeStaking)
 	if err != nil {
 		return nil, fmt.Errorf("error getting node staking contract: %w", err)
 	}
 	nodeMgr, err := rp.GetContract(rocketpool.ContractName_RocketNodeManager)
-=======
-	nodeMgrVersion, err := node.GetNodeManagerVersion(rp, opts)
 	if err != nil {
-		return nil, fmt.Errorf("error checking node manager version: %w", err)
+		return nil, fmt.Errorf("error getting node manager contract: %w", err)
 	}
+
+	nodeStakingVersion := nodeStaking.Version
+	nodeMgrVersion := nodeMgr.Version
 
 	// Check for v1.3 (Houston)
 	if nodeMgrVersion > 3 {
@@ -28,33 +27,15 @@
 	}
 
 	// Check for v1.2 (Atlas)
-	nodeStakingVersion, err := node.GetNodeStakingVersion(rp, opts)
->>>>>>> f50dcf18
-	if err != nil {
-		return nil, fmt.Errorf("error getting node manager contract: %w", err)
-	}
-
-	nodeStakingVersion := nodeStaking.Version
-	nodeMgrVersion := nodeMgr.Version
-
-	// Check for v1.2
 	if nodeStakingVersion > 3 {
 		return version.NewSemver("1.2.0")
 	}
 
-<<<<<<< HEAD
-	// Check for v1.1
-	if err != nil {
-		return nil, fmt.Errorf("error checking node manager version: %w", err)
-	}
-=======
 	// Check for v1.1 (Redstone)
->>>>>>> f50dcf18
 	if nodeMgrVersion > 1 {
 		return version.NewSemver("1.1.0")
 	}
 
 	// v1.0 (Classic)
 	return version.NewSemver("1.0.0")
-
 }